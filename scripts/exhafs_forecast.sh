--- conflicted
+++ resolved
@@ -83,11 +83,6 @@
   glob_n_zs_filter=${glob_n_zs_filter_ens:-1}
   glob_n_del2_weak=${glob_n_del2_weak_ens:-20}
   glob_max_slope=${glob_max_slope_ens:-0.25}
-  glob_hord_mt=${glob_hord_mt_ens:-6}
-  glob_hord_vt=${glob_hord_vt_ens:-6}
-  glob_hord_tm=${glob_hord_tm_ens:-6}
-  glob_hord_dp=${glob_hord_dp_ens:-6}
-  glob_hord_tr=${glob_hord_tr_ens:--5}
   glob_kord_tm=${glob_kord_tm_ens:--11}
   glob_kord_mt=${glob_kord_mt_ens:-11}
   glob_kord_wz=${glob_kord_wz_ens:-11}
@@ -120,10 +115,6 @@
   n_del2_weak=${n_del2_weak_ens:-20}
   max_slope=${max_slope_ens:-0.25}
   glob_hord_mt=${glob_hord_mt_ens:-6,6}
-  hord_vt=${hord_vt_ens:-6,6}
-  hord_tm=${hord_tm_ens:-6,6}
-  hord_dp=${hord_dp_ens:-6,6}
-  hord_tr=${hord_tr_ens:--5,-5}
   kord_tm=${kord_tm_ens:--11,-11}
   kord_mt=${kord_mt_ens:-11,11}
   kord_wz=${kord_wz_ens:-11,11}
@@ -387,11 +378,6 @@
 cpl_atm_wav=${cpl_atm_wav:-cmeps_1way_1to2}
 cpl_wav_ocn=${cpl_wav_ocn:-cmeps_sidebyside}
 ocn_tasks=${ocn_tasks:-120}
-<<<<<<< HEAD
-=======
-med_tasks=${med_tasks:-${ocn_tasks}}
-dat_tasks=${dat_tasks:-${ocn_tasks}}
->>>>>>> 74bd8773
 wav_tasks=${wav_tasks:-120}
 med_tasks=${med_tasks:-${ocn_tasks}}
 dat_tasks=${dat_tasks:-${ocn_tasks}}
@@ -438,28 +424,6 @@
 
 fi
 
-pubbasin2=${pubbasin2:-AL}
-if [ ${pubbasin2} = "AL" ] || [ ${pubbasin2} = "EP" ] || [ ${pubbasin2} = "CP" ] || \
-   [ ${pubbasin2} = "SL" ] || [ ${pubbasin2} = "LS" ]; then
-  ocean_domain=nhc
-  nxglobal=2413
-  nyglobal=964
-# ocean_domain=hat10
-#  nxglobal=1135
-#  nyglobal=633
-elif [ ${pubbasin2} = "WP" ] || [ ${pubbasin2} = "IO" ]; then
-  ocean_domain=jtnh
-  nxglobal=1938
-  nyglobal=937
-elif [ ${pubbasin2} = "SH" ] || [ ${pubbasin2} = "SP" ] || [ ${pubbasin2} = "SI" ]; then
-  ocean_domain=jtsh
-  nxglobal=2689
-  nyglobal=756
-else
-  echo "FATAL ERROR: Unknown/supported basin of ${pubbasin2}"
-  exit 1
-fi
-
 # CDEPS related settings
 run_datm=${run_datm:-no}
 run_docn=${run_docn:-no}
@@ -552,13 +516,6 @@
     cplflx=.true.
     cplocn2atm=.false.
     runSeq_ALL="ATM -> MED :remapMethod=redist\n MED med_phases_post_atm\n OCN -> MED :remapMethod=redist\n MED med_phases_post_ocn\n ATM\n OCN"
-  elif [ $cpl_atm_ocn = cmeps_atm_datm_ocn ]; then
-    EARTH_component_list="EARTH_component_list: ATM DAT OCN MED"
-    DAT_model_component="DAT_model: datm"
-    DAT_model_attribute="DAT_model = datm"
-    DAT_petlist_bounds=$(printf "DAT_petlist_bounds: %04d %04d" $ATM_tasks $(($ATM_tasks+$dat_tasks-1)))
-    cplflx=.true.
-    cplocn2atm=.true.
   fi
 # Currently unsupported coupling option combinations
 else
@@ -747,7 +704,6 @@
 fi
 
 fi #if [ ${run_ocean} = yes ] && [${ocean_model}=hycom] && [ ${run_wave} = yes ]; then
-<<<<<<< HEAD
 
 if [ ${run_ocean} = yes ] && [ ${ocean_model} = mom6 ] && [ ${run_wave} = yes ]; then
 
@@ -801,8 +757,6 @@
 fi
 
 fi #if [ ${run_ocean} = yes ] && [${ocean_model}=mom6] && [ ${run_wave} = yes ]; then
-=======
->>>>>>> 74bd8773
 
 # CDEPS data models
 if [ ${run_datm} = yes ]; then
@@ -982,14 +936,8 @@
 else
   ${NCP} ${PARMforecast}/field_table .
 fi
-<<<<<<< HEAD
-if [ ${progsigma:-.false.} = .true. ] || [ ${progsigma:-.false.} = .T. ]; then
-  cat ${PARMforecast}/field_progsigma >> ./field_table
-fi
-${NCP} ${PARMforecast}/input.nml.tmp .
-${NCP} ${PARMforecast}/input_nest.nml.tmp .
-=======
-if [ $progsigma = .true. ] || [ $progsigma_nest = .true. ] ; then
+if [ ${progsigma:-.false.} = .true. ] || [ ${progsigma_nest:-.false.} = .true. ] ; then
+  || [ ${progsigma:-.false.} = T ] || [ ${progsigma_nest:-.false.} = T ] ; then
   cat ${PARMforecast}/field_table_addition_progsigma >> field_table
 fi
 if [ $gtype = stretch ] || [ $gtype = uniform ]; then
@@ -998,7 +946,6 @@
   ${NCP} ${PARMforecast}/input.nml.tmp .
   ${NCP} ${PARMforecast}/input_nest.nml.tmp .
 fi
->>>>>>> 74bd8773
 ${NCP} ${PARMforecast}/model_configure.tmp .
 ${NCP} ${PARMforecast}/ufs.configure.atmonly ./ufs.configure
 
@@ -1066,7 +1013,6 @@
 shal_cnv_nml=${glob_shal_cnv:-.true.}
 do_deep_nml=${glob_do_deep:-.true.}
 blocksize=$(( ${npy_nml}/${layouty_nml} ))
-<<<<<<< HEAD
 
 sedi_semi_nml=${glob_sedi_semi:-.true.}
 
@@ -1090,7 +1036,7 @@
 enh_mix_nml=${glob_enh_mix:-.false.}
 
 lightning_threat_nml=${glob_lightning_threat:-.false.}
-=======
+
 ltaerosol=${ltaerosol:-.false.}
 satmedmf=${satmedmf:-.true.}
 do_mynnedmf=${do_mynnedmf:-.false.}
@@ -1108,7 +1054,6 @@
 do_gsl_drag_ss=${do_gsl_drag_ss:-.true.}
 do_gsl_drag_tofd=${do_gsl_drag_tofd:-.true.}
 bl_mynn_tkeadvect=${bl_mynn_tkeadvect:-.false.}
->>>>>>> 74bd8773
 
 atparse < input.nml.tmp > input.nml
 
@@ -1570,7 +1515,6 @@
 
 if [ ${run_ocean} = yes ] && [ ${ocean_model} = mom6 ]; then
   mkdir -p OUTPUT
-<<<<<<< HEAD
   # Ocean IC and OBC
   ${NLN} ${WORKhafs}/intercom/ocn_prep/mom6/ocean_ssh_ic.nc INPUT/ocean_ssh_ic.nc
   ${NLN} ${WORKhafs}/intercom/ocn_prep/mom6/ocean_ts_ic.nc INPUT/ocean_ts_ic.nc
@@ -1588,17 +1532,6 @@
   ${NLN} ${WORKhafs}/intercom/ocn_prep/mom6/ocean_uv_obc_south.nc INPUT/ocean_uv_obc_south.nc
   ${NLN} ${WORKhafs}/intercom/ocn_prep/mom6/ocean_uv_obc_west.nc INPUT/ocean_uv_obc_west.nc
 
-=======
-  # MOM_input
-  ${NLN} ${PARMhafs}/mom6/regional/hafs_mom6_${ocean_domain}.input ./MOM_input
-  # Ocean IC and OBC
-  ${NLN} ${WORKhafs}/intercom/ocn_prep/mom6/ocean_ssh_ic.nc INPUT/
-  ${NLN} ${WORKhafs}/intercom/ocn_prep/mom6/ocean_ts_ic.nc INPUT/
-  ${NLN} ${WORKhafs}/intercom/ocn_prep/mom6/ocean_uv_ic.nc INPUT/
-  ${NLN} ${WORKhafs}/intercom/ocn_prep/mom6/ocean_ssh_obc_*.nc INPUT/
-  ${NLN} ${WORKhafs}/intercom/ocn_prep/mom6/ocean_ts_obc_*.nc INPUT/
-  ${NLN} ${WORKhafs}/intercom/ocn_prep/mom6/ocean_uv_obc_*.nc INPUT/
->>>>>>> 74bd8773
   # Ocean fix files
   ${NLN} ${FIXmom6}/ocean_vgrid_lev55.nc INPUT/ocean_vgrid.nc
   ${NLN} ${FIXmom6}/${ocean_domain}/ocean_hgrid.nc INPUT/ocean_hgrid.nc
@@ -1612,7 +1545,6 @@
 # ${NLN} ${FIXmom6}/woa23_decav91C0_monthly_sst_04_fill0.nc INPUT/ocean_sst_restore.nc
 
   # Ocean mesh
-<<<<<<< HEAD
   ${NLN} ${FIXmom6}/${ocean_domain}/mom6_mesh.nc INPUT/mom6_mesh.nc
   # Atmospheric forcings from GFS
   ${NLN} ${WORKhafs}/intercom/ocn_prep/mom6/gfs_forcings.nc INPUT/gfs_forcings.nc
@@ -1635,20 +1567,6 @@
   NJGLOBAL=$(ncks --trd -m INPUT/ocean_ts_ic.nc | grep -E -i ": lath, size =" | cut -f 7 -d ' ' | uniq)
   atparse < ./hafs_mom6.input.IN > ./MOM_input
 
-=======
-  ${NLN} ${FIXmom6}/${ocean_domain}/mom6_mesh.nc ./mom6_mesh.nc
-  # Atmospheric forcings from GFS
-  ${NLN} ${WORKhafs}/intercom/ocn_prep/mom6/ocean_forcings.nc INPUT/ocean_forcings.nc 
-  # DATM gfs mesh
-  ${NLN} ${FIXhafs}/fix_cdeps/meshes/datm_gfs_mesh.nc ./datm_gfs_mesh.nc
-  # Generate datm.streams
-  ${NCP} ${PARMhafs}/cdeps/datm_gfs.streams datm.streams
-  endyr=$(${NDATE} +${NHRS} $CDATE | cut -c1-4)
-  sed -i -e "s/_yearFirst_/$yr/g" -e "s/_yearLast_/$endyr/g" datm.streams
-  # datm_in
-  ${NCP} ${PARMhafs}/cdeps/datm_gfs_in ./datm_in
-  sed -i -e "s/_nx_global_/$nxglobal/g" -e "s/_ny_global_/$nyglobal/g" datm_in
->>>>>>> 74bd8773
 fi # if [ ${run_ocean} = yes ] && [ ${ocean_model} = mom6 ]; then
 
 if [ ${run_ocean} = yes ] && [ ${ocean_model} = hycom ]; then
@@ -1849,23 +1767,13 @@
 OUTPUT_HISTORY=${output_history:-.true.}
 NUM_FILES=2
 FILENAME_BASE="'atm' 'sfc'"
-<<<<<<< HEAD
 OUTPUT_FILE="'netcdf_parallel' 'netcdf_parallel'"
 #OUTPUT_FILE="'netcdf' 'netcdf'"
-IDEFLATE=1
+IDEFLATE=${ideflate:-1}
+ZSTANDARD_LEVEL=${zstandard_level:-1}
 QUANTIZE_NSD=0
 OUTPUT_FH="${NOUTHRS:-3} -1"
-=======
-OUTPUT_FILE="'netcdf' 'netcdf'"
-IDEFLATE=${ideflate:-1}
-ZSTANDARD_LEVEL=${zstandard_level:-1}
 NBITS=0
-NFHOUT=${NOUTHRS:-3}
-NFHMAX_HF=-1
-NFHOUT_HF=${NOUTHRS:-3}
-NSOUT=-1
-OUTPUT_FH=-1
->>>>>>> 74bd8773
 
 if [ $gtype = regional ]; then
   ngrids=${nest_grids}
@@ -1894,44 +1802,31 @@
   fi
   lon_span=$(echo ${output_grid_lon_span} | cut -d , -f ${n})
   lat_span=$(echo ${output_grid_lat_span} | cut -d , -f ${n})
-  lat1=$(echo ${output_grid_lat1} | cut -d , -f ${n})
-  lat2=$(echo ${output_grid_lat2} | cut -d , -f ${n})
-  if [[ "$outputgrid" == lambert_conformal ]]; then
-      nxtmp=$(echo ${output_grid_nx:-""} | cut -d , -f ${n})
-      nytmp=$(echo ${output_grid_ny:-""} | cut -d , -f ${n})
-      imo=${nxtmp}
-      jmo=${nytmp}
-      eval NX${nstr}=${nxtmp}
-      eval NY${nstr}=${nytmp}
-      eval DX${nstr}=$(echo ${output_grid_dx:-""} | cut -d , -f ${n})
-      eval DY${nstr}=$(echo ${output_grid_dy:-""} | cut -d , -f ${n})
-      eval STDLAT1${nstr}=$(echo ${output_grid_stdlat1:-""} | cut -d , -f ${n})
-      eval STDLAT2${nstr}=$(echo ${output_grid_stdlat2:-""} | cut -d , -f ${n})
-      lon1=$(echo ${output_grid_lon1} | cut -d , -f ${n})
-      lon2=$(echo ${output_grid_lon2} | cut -d , -f ${n})
-      eval LON2${nstr}=${lon1}
-      eval LAT2${nstr}=${lat1}
-  else
-      dlon=$(echo ${output_grid_dlon} | cut -d , -f ${n})
-      dlat=$(echo ${output_grid_dlat} | cut -d , -f ${n})
-      lon1=$( printf "%.6f" $(bc <<< "scale=6; ${clontmp}-${lon_span}/2.0") )
-      lat1=$( printf "%.6f" $(bc <<< "scale=6; ${clattmp}-${lat_span}/2.0") )
-      lon2=$( printf "%.6f" $(bc <<< "scale=6; ${clontmp}+${lon_span}/2.0") )
-      lat2=$( printf "%.6f" $(bc <<< "scale=6; ${clattmp}+${lat_span}/2.0") )
-      jmo=$( printf "%.0f" $(bc <<< "scale=6; ${lat_span}/${dlat} + 1") )
-      imo=$( printf "%.0f" $(bc <<< "scale=6; ${lon_span}/${dlon} + 1") )
-      eval LON2${nstr}=${lon2}
-      eval LAT2${nstr}=${lat2}
-      eval DLON${nstr}=${dlon}
-      eval DLAT${nstr}=${dlat}
-      eval IMO${nstr}=${imo}
-      eval JMO${nstr}=${jmo}
-  fi
+  dlon=$(echo ${output_grid_dlon} | cut -d , -f ${n})
+  dlat=$(echo ${output_grid_dlat} | cut -d , -f ${n})
+  lon1=$( printf "%.6f" $(bc <<< "scale=6; ${clontmp}-${lon_span}/2.0") )
+  lat1=$( printf "%.6f" $(bc <<< "scale=6; ${clattmp}-${lat_span}/2.0") )
+  lon2=$( printf "%.6f" $(bc <<< "scale=6; ${clontmp}+${lon_span}/2.0") )
+  lat2=$( printf "%.6f" $(bc <<< "scale=6; ${clattmp}+${lat_span}/2.0") )
+  imo=$( printf "%.0f" $(bc <<< "scale=6; ${lon_span}/${dlon} + 1") )
+  jmo=$( printf "%.0f" $(bc <<< "scale=6; ${lat_span}/${dlat} + 1") )
   eval OUTPUT_GRID${nstr}=${outputgrid}
   eval CEN_LON${nstr}=${clon}
   eval CEN_LAT${nstr}=${clat}
   eval LON1${nstr}=${lon1}
   eval LAT1${nstr}=${lat1}
+  eval LON2${nstr}=${lon2}
+  eval LAT2${nstr}=${lat2}
+  eval DLON${nstr}=${dlon}
+  eval DLAT${nstr}=${dlat}
+  eval IMO${nstr}=${imo}
+  eval JMO${nstr}=${jmo}
+  eval STDLAT1${nstr}=$(echo ${output_grid_stdlat1:-""} | cut -d , -f ${n})
+  eval STDLAT2${nstr}=$(echo ${output_grid_stdlat2:-""} | cut -d , -f ${n})
+  eval NX${nstr}=$(echo ${output_grid_nx:-""} | cut -d , -f ${n})
+  eval NY${nstr}=$(echo ${output_grid_ny:-""} | cut -d , -f ${n})
+  eval DX${nstr}=$(echo ${output_grid_dx:-""} | cut -d , -f ${n})
+  eval DY${nstr}=$(echo ${output_grid_dy:-""} | cut -d , -f ${n})
 done
 
 for n in $(seq $((${ngrids}+1)) 6); do
@@ -1990,7 +1885,6 @@
 
 # Copy the fd_ufs.yaml file
 ${NCP} ${HOMEhafs}/sorc/hafs_forecast.fd/tests/parm/fd_ufs.yaml ./
-<<<<<<< HEAD
 
 #-------------------------------------------------------------------------------
 # Generate symbolic links for forecast output
@@ -2084,8 +1978,6 @@
 done
 # End loop for forecast hours
 #-------------------------------------------------------------------------------
-=======
->>>>>>> 74bd8773
 
 # Copy the executable and run the forecast
 FORECASTEXEC=${FORECASTEXEC:-${EXEChafs}/hafs_forecast.x}
