#!/bin/sh

set -xe

NCP=${NCP:-'/bin/cp'}
NLN=${NLN:-'/bin/ln -sf'}
NDATE=${NDATE:-ndate}

TOTAL_TASKS=${TOTAL_TASKS:-2016}
NCTSK=${NCTSK:-12}
NCNODE=${NCNODE:-24}
OMP_NUM_THREADS=${OMP_NUM_THREADS:-2}
APRUNC=${APRUNC:-"aprun -b -j1 -n${TOTAL_TASKS} -N${NCTSK} -d${OMP_NUM_THREADS} -cc depth"}

CDATE=${CDATE:-${YMDH}}
cyc=${cyc:-00}
STORM=${STORM:-FAKE}
STORMID=${STORMID:-00L}

CDATEprior=`${NDATE} -6 $CDATE`
COMhafsprior=${COMhafsprior:-${COMhafs}/../../${CDATEprior}/${STORMID}}
WORKhafsprior=${WORKhafsprior:-${WORKhafs}/../../${CDATEprior}/${STORMID}}

PARMforecast=${PARMforecast:-${PARMhafs}/forecast/regional}
PARMhycom=${PARMhycom:-${PARMhafs}/hycom/regional}
PARMww3=${PARMww3:-${PARMhafs}/ww3/regional}
FIXam=${FIXam:-${FIXhafs}/fix_am}
FIXcrtm=${FIXcrtm:-${FIXhafs}/hafs-crtm-2.3.0}
FIXhycom=${FIXhycom:-${FIXhafs}/fix_hycom}
FORECASTEXEC=${FORECASTEXEC:-${EXEChafs}/hafs_forecast.x}

<<<<<<< HEAD
out_prefix=${out_prefix:-$(echo "${STORM}${STORMID}.${YMDH}" | tr '[A-Z]' '[a-z]')}
=======
satpost=${satpost:-.false.}
>>>>>>> 57ec8442

ENSDA=${ENSDA:-NO}

# Set options specific to the deterministic/ensemble forecast
if [ "${ENSDA}" != YES ]; then
  NHRS=${NHRS:-126}
  NBDYHRS=${NBDYHRS:-3}
  NOUTHRS=${NOUTHRS_ENS:-3}
  CASE=${CASE:-C768}
  CRES=$(echo $CASE | cut -c 2-)
  gtype=${gtype:-regional}
  LEVS=${LEVS:-65}
  stretch_fac=${stretch_fac:-1.0001}
  target_lon=${target_lon:--62.0}
  target_lat=${target_lat:-22.0}
  refine_ratio=${refine_ratio:-4}
  deflate_level=${deflate_level:--1}
  ccpp_suite_regional=${ccpp_suite_regional:-FV3_HAFS_v1}
  ccpp_suite_glob=${ccpp_suite_glob:-FV3_HAFS_v1}
  ccpp_suite_nest=${ccpp_suite_nest:-FV3_HAFS_v1}
  dt_atmos=${dt_atmos:-90}
  restart_interval=${restart_interval:-6}
  quilting=${quilting:-.true.}
  write_groups=${write_groups:-3}
  write_tasks_per_group=${write_tasks_per_group:-72}
  write_dopost=${write_dopost:-.false.}
  output_history=${output_history:-.true.}
  glob_k_split=${glob_k_split:-1}
  glob_n_split=${glob_n_split:-7}
  glob_layoutx=${glob_layoutx:-12}
  glob_layouty=${glob_layouty:-12}
  glob_npx=${glob_npx:-769}
  glob_npy=${glob_npy:-769}
  k_split=${k_split:-4}
  n_split=${n_split:-5}
  layoutx=${layoutx:-40}
  layouty=${layouty:-30}
  npx=${npx:-2881}
  npy=${npy:-1921}
  npz=${npz:-64}
  output_grid_dlon=${output_grid_dlon:-0.025}
  output_grid_dlat=${output_grid_dlon:-0.025}
else
  NHRS=${NHRS_ENS:-6}
  NBDYHRS=${NBDYHRS_ENS:-3}
  NOUTHRS=${NOUTHRS_ENS:-3}
  CASE=${CASE_ENS:-C768}
  CRES=$(echo $CASE | cut -c 2-)
  gtype=${gtype_ens:-regional}
  LEVS=${LEVS_ENS:-65}
  stretch_fac=${stretch_fac_ens:-1.0001}
  target_lon=${target_lon_ens:--62.0}
  target_lat=${target_lat_ens:-22.0}
  refine_ratio=${refine_ratio_ens:-4}
  deflate_level=${deflate_level:-1}
  ccpp_suite_regional=${ccpp_suite_regional_ens:-FV3_HAFS_v1}
  ccpp_suite_glob=${ccpp_suite_glob_ens:-FV3_HAFS_v1}
  ccpp_suite_nest=${ccpp_suite_nest_ens:-FV3_HAFS_v1}
  dt_atmos=${dt_atmos_ens:-90}
  restart_interval=${restart_interval_ens:-6}
  quilting=${quilting_ens:-.true.}
  write_groups=${write_groups_ens:-3}
  write_tasks_per_group=${write_tasks_per_group_ens:-72}
  write_dopost=${write_dopost_ens:-.false.}
  output_history=${output_history_ens:-.true.}
  glob_k_split=${glob_k_split_ens:-1}
  glob_n_split=${glob_n_split_ens:-7}
  glob_layoutx=${glob_layoutx_ens:-12}
  glob_layouty=${glob_layouty_ens:-12}
  glob_npx=${glob_npx_ens:-769}
  glob_npy=${glob_npy_ens:-769}
  k_split=${k_split_ens:-4}
  n_split=${n_split_ens:-5}
  layoutx=${layoutx_ens:-40}
  layouty=${layouty_ens:-30}
  npx=${npx_ens:-2881}
  npy=${npy_ens:-1921}
  npz=${npz_ens:-64}
  output_grid_dlon_ens=${output_grid_dlon_ens:-$(awk "BEGIN {print ${output_grid_dlon:-0.025}*${GRID_RATIO_ENS:-1}}")}
  output_grid_dlat_ens=${output_grid_dlat_ens:-$(awk "BEGIN {print ${output_grid_dlat:-0.025}*${GRID_RATIO_ENS:-1}}")}
  output_grid_dlon=${output_grid_dlon_ens}
  output_grid_dlat=${output_grid_dlat_ens}
fi

app_domain=${app_domain:-regional}
output_grid=${output_grid:-rotated_latlon}
output_grid_cen_lon=${output_grid_cen_lon:-${domlon}}
output_grid_cen_lat=${output_grid_cen_lat:-${domlat}}
output_grid_lon1=${output_grid_lon1:--35.0}
output_grid_lat1=${output_grid_lat1:--30.0}
output_grid_lon2=${output_grid_lon2:-35.0}
output_grid_lat2=${output_grid_lat2:-30.0}

halo_blend=${halo_blend:-0}
nstf_n1=${nstf_n1:-2}
nstf_n2=${nstf_n2:-0}
nstf_n3=${nstf_n3:-0}
nstf_n4=${nstf_n4:-0}
nstf_n5=${nstf_n5:-0}

# Set options for cold-start or warm-start
# Default is cold start from chgres_ic generated ic/bc
na_init=${na_init:-1}
external_ic=${external_ic:-.true.}
nggps_ic=${nggps_ic:-.true.}
mountain=${mountain:-.false.}
warm_start=${warm_start:-.false.}
warm_start_opt=${warm_start_opt:-0}
warmstart_from_restart=${warmstart_from_restart:-no}
RESTARTinp=${RESTARTinp:-"UNNEEDED"}

if [ ${warm_start_opt} -eq 0 ]; then
  warmstart_from_restart=no
  RESTARTinp="UNNEEDED"
fi

# Different warm_start_opt options for determinist/ensemble forecast
if [ ${ENSDA} != "YES" ]; then # for deterministic forecast

if [ ${warm_start_opt} -eq 1 ] && [ -s ${COMhafs}/RESTART_init/${PDY}.${cyc}0000.fv_core.res.tile1.nc ]; then
  warmstart_from_restart=yes
  RESTARTinp=${COMhafs}/RESTART_init
fi
if [ ${warm_start_opt} -eq 2 ] && [ -s ${COMhafsprior}/RESTART/${PDY}.${cyc}0000.fv_core.res.tile1.nc ]; then
  warmstart_from_restart=yes
  RESTARTinp=${COMhafsprior}/RESTART
fi
if [ ${warm_start_opt} -eq 3 ] && [ -s ${COMhafs}/RESTART_vi/${PDY}.${cyc}0000.fv_core.res.tile1.nc ]; then
  warmstart_from_restart=yes
  RESTARTinp=${COMhafs}/RESTART_vi
fi
if [ ${RUN_GSI_VR} = YES ] && [ -s ${COMhafs}/RESTART_analysis_vr/${PDY}.${cyc}0000.fv_core.res.tile1.nc ]; then
  warmstart_from_restart=yes
  RESTARTinp=${COMhafs}/RESTART_analysis_vr
  warm_start_opt=4
fi
if [ ${RUN_GSI} = YES ] && [ -s ${COMhafs}/RESTART_analysis/${PDY}.${cyc}0000.fv_core.res.tile1.nc ]; then
  warmstart_from_restart=yes
  RESTARTinp=${COMhafs}/RESTART_analysis
  warm_start_opt=5
fi

else # for ENSDA member forecast

if [ ${warm_start_opt} -eq 1 ] && [ -s ${COMhafs}/RESTART_init_ens/mem${ENSID}/${PDY}.${cyc}0000.fv_core.res.tile1.nc ]; then
  warmstart_from_restart=yes
  RESTARTinp=${COMhafs}/RESTART_init_ens/mem${ENSID}
fi
if [ ${warm_start_opt} -eq 2 ] && [ -s ${COMhafsprior}/RESTART_ens/mem${ENSID}/${PDY}.${cyc}0000.fv_core.res.tile1.nc ]; then
  warmstart_from_restart=yes
  RESTARTinp=${COMhafsprior}/RESTART_ens/mem${ENSID}
fi
if [ ${warm_start_opt} -eq 3 ] && [ -s ${COMhafs}/RESTART_vi_ens/mem${ENSID}/${PDY}.${cyc}0000.fv_core.res.tile1.nc ]; then
  warmstart_from_restart=yes
  RESTARTinp=${COMhafs}/RESTART_vi_ens/mem${ENSID}
fi
#if [ ${RUN_GSI_VR_ENS} = YES ] && [ -s ${COMhafs}/RESTART_analysis_vr_ens/mem${ENSID}/${PDY}.${cyc}0000.fv_core.res.tile1.nc ]; then
if [ ${RUN_GSI_VR_ENS} = YES ] && [ -s ${WORKhafs}/intercom/RESTART_analysis_vr_ens/mem${ENSID}/${PDY}.${cyc}0000.fv_core.res.tile1.nc ]; then
  warmstart_from_restart=yes
  #RESTARTinp=${COMhafs}/RESTART_analysis_vr_ens/mem${ENSID}
  RESTARTinp=${WORKhafs}/intercom/RESTART_analysis_vr_ens/mem${ENSID}
  warm_start_opt=4
fi
#if [ ${RUN_ENKF} = YES ] && [ -s ${COMhafs}/RESTART_analysis_ens/mem${ENSID}/${PDY}.${cyc}0000.fv_core.res.tile1.nc ]; then
if [ ${RUN_ENKF} = YES ] && [ -s ${WORKhafs}/intercom/RESTART_analysis_ens/mem${ENSID}/${PDY}.${cyc}0000.fv_core.res.tile1.nc ]; then
  warmstart_from_restart=yes
  #RESTARTinp=${COMhafs}/RESTART_analysis_ens/mem${ENSID}
  RESTARTinp=${WORKhafs}/intercom/RESTART_analysis_ens/mem${ENSID}
  warm_start_opt=5
fi

fi # ${ENSDA} != "YES"

# For warm start from restart files
if [ ${warmstart_from_restart} = yes ]; then
  na_init=0
  external_ic=.false.
  nggps_ic=.false.
  mountain=.true.
  warm_start=.true.
fi

# Ocean coupling related settings
run_ocean=${run_ocean:-no}
ocean_model=${ocean_model:-hycom}
run_wave=${run_wave:-no}
wave_model=${wave_model:-ww3}
cpl_atm_ocn=${cpl_atm_ocn:-cmeps_2way}
cpl_atm_wav=${cpl_atm_wav:-cmeps_1way_1to2}
cpl_wav_ocn=${cpl_wav_ocn:-cmeps_sidebyside}
ocn_tasks=${ocn_tasks:-120}
med_tasks=${med_tasks:-${ocn_tasks}}
wav_tasks=${wav_tasks:-120}
cplflx=${cplflx:-.false.}
cplocn2atm=${cplocn2atm:-.true.}
cplwav=${cplwav:-.false.}
cplwav2atm=${cplwav2atm:-.false.}
CPL_WND=${CPL_WND:-"CPL:native"}
cpl_dt=${cpl_dt:-360}
ocean_start_dtg=${ocean_start_dtg:-43340.00000}
base_dtg=${CDATE:-2019082900}
end_hour=${NHRS:-126}
merge_import=${merge_import:-.false.}
EARTH_component_list=${EARTH_component_list:-"EARTH_component_list: ATM"}
ATM_model_component=${ATM_model_component:-"ATM_model: fv3"}
OCN_model_component=${OCN_model_component:-""}
WAV_model_component=${WAV_model_component:-""}
MED_model_component=${MED_model_component:-""}
ATM_model_attribute=${ATM_model_attribute:-"ATM_model = fv3"}
OCN_model_attribute=${OCN_model_attribute:-""}
WAV_model_attribute=${WAV_model_attribute:-""}
MED_model_attribute=${MED_model_attribute:-""}

# CDEPS related settings
run_datm=${run_datm:-no}
run_docn=${run_docn:-no}
mesh_atm=${mesh_atm:-''}
mesh_ocn=${mesh_ocn:-''}

if [ $gtype = regional ]; then
  if [ $quilting = .true. ]; then
    ATM_tasks=$(($layoutx*$layouty+$write_groups*$write_tasks_per_group))
  else
    ATM_tasks=$(($layoutx*$layouty))
  fi
elif [ $gtype = nest ]; then
  if [ $quilting = .true. ]; then
    ATM_tasks=$((6*$glob_layoutx*$glob_layouty+$layoutx*$layouty+$write_groups*$write_tasks_per_group))
  else
    ATM_tasks=$((6*$glob_layoutx*$glob_layouty+$layoutx*$layouty))
  fi
else
  echo "FATAL ERROR: Unsupported gtype of ${gtype}. Currently onnly support gtype of nest or regional."
  exit 9
fi

ATM_petlist_bounds=$(printf "ATM_petlist_bounds: %04d %04d" 0 $(($ATM_tasks-1)))

if [ ${run_ocean} = yes ] && [ ${run_wave} != yes ]; then

ATM_model_component="ATM_model: fv3"
OCN_model_component="OCN_model: hycom"
WAV_model_component=""
ATM_model_attribute="ATM_model = fv3"
OCN_model_attribute="OCN_model = hycom"
WAV_model_attribute=""
OCN_petlist_bounds=$(printf "OCN_petlist_bounds: %04d %04d" $ATM_tasks $(($ATM_tasks+$ocn_tasks-1)))

# NUOPC based coupling options
if [[ $cpl_atm_ocn = "nuopc"* ]]; then
  EARTH_component_list="EARTH_component_list: ATM OCN"
  MED_model_component=""
  MED_model_attribute=""
  MED_petlist_bounds=""
  # NUOPC based atm-ocn side by side run (no coupling)
  if [ $cpl_atm_ocn = nuopc_sidebyside ]; then
    cplflx=.false.
    cplocn2atm=.false.
    runSeq_ALL="ATM\n OCN"
  # direct coupling through the nearest point regridding method
  elif [ $cpl_atm_ocn = nuopc_nearest ]; then
    cplflx=.true.
    cplocn2atm=.true.
    runSeq_ALL="OCN -> ATM :remapMethod=nearest_stod:srcmaskvalues=0\n ATM -> OCN :remapMethod=nearest_stod:srcmaskvalues=1:dstmaskvalues=0\n ATM\n OCN"
  # direct coupling through the bilinear regridding method
  elif [ $cpl_atm_ocn = nuopc_bilinear ]; then
    cplflx=.true.
    cplocn2atm=.true.
    runSeq_ALL="OCN -> ATM :remapMethod=bilinear:unmappedaction=ignore:zeroregion=select:srcmaskvalues=0\n ATM -> OCN :remapMethod=bilinear:unmappedaction=ignore:zeroregion=select:srcmaskvalues=1:dstmaskvalues=0\n ATM\n OCN"
  fi
# CMEPS based coupling options
elif [[ $cpl_atm_ocn = "cmeps"* ]]; then
  EARTH_component_list="EARTH_component_list: ATM OCN MED"
  MED_model_component="MED_model: cmeps"
  MED_model_attribute="MED_model=cmeps"
  MED_petlist_bounds=$(printf "MED_petlist_bounds: %04d %04d" $ATM_tasks $(($ATM_tasks+$med_tasks-1)))
  # CMEPS based two-way coupling
  if [ $cpl_atm_ocn = cmeps_2way ]; then
    cplflx=.true.
    cplocn2atm=.true.
    runSeq_ALL="ATM -> MED :remapMethod=redist\n MED med_phases_post_atm\n OCN -> MED :remapMethod=redist\n MED med_phases_post_ocn\n MED med_phases_prep_atm\n MED med_phases_prep_ocn_accum\n MED med_phases_prep_ocn_avg\n MED -> ATM :remapMethod=redist\n MED -> OCN :remapMethod=redist\n ATM\n OCN"
  # CMEPS based one-way coupling from atm to ocn only
  elif [ $cpl_atm_ocn = cmeps_1way_1to2 ]; then
    cplflx=.true.
    cplocn2atm=.false.
    runSeq_ALL="ATM -> MED :remapMethod=redist\n MED med_phases_post_atm\n OCN -> MED :remapMethod=redist\n MED med_phases_post_ocn\n MED med_phases_prep_ocn_accum\n MED med_phases_prep_ocn_avg\n MED -> OCN :remapMethod=redist\n ATM\n OCN"
  # CMEPS based one-way coupling from ocn to atm only
  elif [ $cpl_atm_ocn = cmeps_1way_2to1 ]; then
    cplflx=.true.
    cplocn2atm=.true.
    runSeq_ALL="ATM -> MED :remapMethod=redist\n MED med_phases_post_atm\n OCN -> MED :remapMethod=redist\n MED med_phases_post_ocn\n MED med_phases_prep_atm\n MED -> ATM :remapMethod=redist\n ATM\n OCN"
  # CMEPS based atm-ocn side by side run (no coupling)
  elif [ $cpl_atm_ocn = cmeps_sidebyside ]; then
    cplflx=.true.
    cplocn2atm=.false.
    runSeq_ALL="ATM -> MED :remapMethod=redist\n MED med_phases_post_atm\n OCN -> MED :remapMethod=redist\n MED med_phases_post_ocn\n ATM\n OCN"
  fi
# Currently unsupported coupling option combinations
else
  echo "FATAL ERROR: Unsupported coupling option: cpl_atm_ocn=${cpl_atm_ocn}"
  exit 9
fi

fi #if [ ${run_ocean} = yes ] && [ ${run_wave} != yes ]; then

if [ ${run_ocean} != yes ] && [ ${run_wave} = yes ]; then

ATM_model_component="ATM_model: fv3"
OCN_model_component=""
WAV_model_component="WAV_model: ww3"
ATM_model_attribute="ATM_model = fv3"
OCN_model_attribute=""
WAV_model_attribute="WAV_model = ww3"

# NUOPC based coupling options
if [[ $cpl_atm_wav = "nuopc"* ]]; then
  echo "FATAL ERROR: Unsupported coupling option combination: cpl_atm_wav=${cpl_atm_wav}"
  exit 9
# CMEPS based coupling options
elif [[ $cpl_atm_wav = "cmeps"* ]]; then
  EARTH_component_list="EARTH_component_list: ATM WAV MED"
  MED_model_component="MED_model: cmeps"
  MED_model_attribute="MED_model = cmeps"
  MED_petlist_bounds=$(printf "MED_petlist_bounds: %04d %04d" $ATM_tasks $(($ATM_tasks+$med_tasks-1)))
  WAV_petlist_bounds=$(printf "WAV_petlist_bounds: %04d %04d" $(($ATM_tasks+$med_tasks)) $(($ATM_tasks+$med_tasks+$wav_tasks-1)))
  # CMEPS based two-way atm-wav coupling
  if [ $cpl_atm_wav = cmeps_2way ]; then
    cplflx=.false.
    cplocn2atm=.false.
    cplwav=.true.
    cplwav2atm=.true.
    CPL_WND="CPL:native"
    runSeq_ALL="ATM -> MED :remapMethod=redist\n MED med_phases_post_atm\n WAV -> MED :remapMethod=redist\n MED med_phases_post_wav\n MED med_phases_prep_atm\n MED -> ATM :remapMethod=redist\n MED med_phases_prep_wav\n MED -> WAV :remapMethod=redist\n ATM\n WAV"
  # CMEPS based one-way atm-wav coupling from atm to wav only
  elif [ $cpl_atm_wav = cmeps_1way_1to2 ]; then
    cplflx=.false.
    cplocn2atm=.false.
    cplwav=.true.
    cplwav2atm=.false.
    CPL_WND="CPL:native"
    runSeq_ALL="ATM -> MED :remapMethod=redist\n MED med_phases_post_atm\n WAV -> MED :remapMethod=redist\n MED med_phases_post_wav\n MED med_phases_prep_wav\n MED -> WAV :remapMethod=redist\n ATM\n WAV"
  # CMEPS based one-way atm-wav coupling from wav to atm only
  elif [ $cpl_atm_wav = cmeps_1way_2to1 ]; then
    cplflx=.false.
    cplocn2atm=.false.
    cplwav=.true.
    cplwav2atm=.true.
    CPL_WND="native"
    runSeq_ALL="ATM -> MED :remapMethod=redist\n MED med_phases_post_atm\n WAV -> MED :remapMethod=redist\n MED med_phases_post_wav\n MED med_phases_prep_atm\n MED -> ATM :remapMethod=redist\n MED med_phases_prep_wav\n MED -> WAV :remapMethod=redist\n ATM\n WAV"
  # CMEPS based atm-wav side by side run (no coupling)
  elif [ $cpl_atm_wav = cmeps_sidebyside ]; then
    cplflx=.false.
    cplocn2atm=.false.
    cplwav=.true.
    cplwav2atm=.false.
    CPL_WND="native"
    runSeq_ALL="ATM -> MED :remapMethod=redist\n MED med_phases_post_atm\n WAV -> MED :remapMethod=redist\n MED med_phases_post_wav\n MED med_phases_prep_atm\n MED -> ATM :remapMethod=redist\n MED med_phases_prep_wav\n MED -> WAV :remapMethod=redist\n ATM\n WAV"
  fi
# Currently unsupported coupling option combinations
else
  echo "FATAL ERROR: Unsupported coupling option combination: cpl_atm_wav=${cpl_atm_wav}"
  exit 9
fi

fi #if [ ${run_ocean} != yes ] && [ ${run_wave} = yes ]; then

if [ ${run_ocean} = yes ] && [ ${run_wave} = yes ]; then
# Currently, only support CMEPS based coupling at the application/workflow level
EARTH_component_list="EARTH_component_list: ATM OCN WAV MED"
ATM_model_component="ATM_model: fv3"
OCN_model_component="OCN_model: hycom"
WAV_model_component="WAV_model: ww3"
MED_model_component="MED_model: cmeps"
ATM_model_attribute="ATM_model = fv3"
OCN_model_attribute="OCN_model = hycom"
WAV_model_attribute="WAV_model = ww3"
MED_model_attribute="MED_model = cmeps"

OCN_petlist_bounds=$(printf "OCN_petlist_bounds: %04d %04d" $ATM_tasks $(($ATM_tasks+$ocn_tasks-1)))
MED_petlist_bounds=$(printf "MED_petlist_bounds: %04d %04d" $ATM_tasks $(($ATM_tasks+$med_tasks-1)))
WAV_petlist_bounds=$(printf "WAV_petlist_bounds: %04d %04d" $(($ATM_tasks+$ocn_tasks)) $(($ATM_tasks+$ocn_tasks+$wav_tasks-1)))

# CMEPS based two-way atm-ocn and atm-wav coupling
if [ $cpl_atm_ocn = cmeps_2way ] && [ $cpl_atm_wav = cmeps_2way ]; then
  cplflx=.true.
<<<<<<< HEAD
  cplocn2atm=.true.
  cplwav=.true.
  cplwav2atm=.true.
  CPL_WND="CPL:native"
  runSeq_ALL="ATM -> MED :remapMethod=redist\n MED med_phases_post_atm\n OCN -> MED :remapMethod=redist\n MED med_phases_post_ocn\n WAV -> MED :remapMethod=redist\n MED med_phases_post_wav\n MED med_phases_prep_atm\n MED -> ATM :remapMethod=redist\n MED med_phases_prep_ocn_accum\n MED med_phases_prep_ocn_avg\n MED -> OCN :remapMethod=redist\n MED med_phases_prep_wav\n MED -> WAV :remapMethod=redist\n ATM\n OCN\n WAV"
# CMEPS based two-way atm-ocn coupling and one-way atm-wav coupling from atm to wav only
elif [ $cpl_atm_ocn = cmeps_2way ] && [ $cpl_atm_wav = cmeps_1way_1to2 ]; then
  cplflx=.true.
  cplocn2atm=.true.
  cplwav=.true.
  cplwav2atm=.false.
  CPL_WND="CPL:native"
  #runSeq_ALL="ATM -> MED :remapMethod=redist\n MED med_phases_post_atm\n OCN -> MED :remapMethod=redist\n MED med_phases_post_ocn\n MED med_phases_prep_atm\n MED -> ATM :remapMethod=redist\n MED med_phases_prep_ocn_accum\n MED med_phases_prep_ocn_avg\n MED -> OCN :remapMethod=redist\n MED med_phases_prep_wav\n MED -> WAV :remapMethod=redist\n ATM\n OCN\n WAV"
  runSeq_ALL="ATM -> MED :remapMethod=redist\n MED med_phases_post_atm\n OCN -> MED :remapMethod=redist\n MED med_phases_post_ocn\n WAV -> MED :remapMethod=redist\n MED med_phases_post_wav\n MED med_phases_prep_atm\n MED -> ATM :remapMethod=redist\n MED med_phases_prep_ocn_accum\n MED med_phases_prep_ocn_avg\n MED -> OCN :remapMethod=redist\n MED med_phases_prep_wav\n MED -> WAV :remapMethod=redist\n ATM\n OCN\n WAV"
# CMEPS based one-way atm-ocn coupling from atm to ocn only and two-way atm-wav coupling
elif [ $cpl_atm_ocn = cmeps_1way_1to2 ] && [ $cpl_atm_wav = cmeps_2way ]; then
=======
  OCN_petlist_bounds=$(printf "OCN_petlist_bounds: %04d %04d" $ATM_tasks $(($ATM_tasks+$ocean_tasks-1)))
  MED_petlist_bounds=""
  runSeq_ALL="OCN -> ATM :remapMethod=bilinear:unmappedaction=ignore:zeroregion=select:srcmaskvalues=0\n ATM -> OCN :remapMethod=bilinear:unmappedaction=ignore:zeroregion=select:srcmaskvalues=1:dstmaskvalues=0\n ATM\n OCN"
fi
# CMEPS based coupling through the bilinear regridding method
if [ ${run_ocean} = yes ] && [ $cpl_ocean -eq 3 ] && [ ${run_datm} = no ];  then
>>>>>>> 57ec8442
  cplflx=.true.
  cplocn2atm=.false.
  cplwav=.true.
  cplwav2atm=.true.
  CPL_WND="CPL:native"
  runSeq_ALL="ATM -> MED :remapMethod=redist\n MED med_phases_post_atm\n OCN -> MED :remapMethod=redist\n MED med_phases_post_ocn\n WAV -> MED :remapMethod=redist\n MED med_phases_post_wav\n MED med_phases_prep_atm\n MED -> ATM :remapMethod=redist\n MED med_phases_prep_ocn_accum\n MED med_phases_prep_ocn_avg\n MED -> OCN :remapMethod=redist\n MED med_phases_prep_wav\n MED -> WAV :remapMethod=redist\n ATM\n OCN\n WAV"
# CMEPS based one-way atm-ocn coupling from atm to ocn only and one-way atm-wav coupling from atm to wav only
elif [ $cpl_atm_ocn = cmeps_1way_1to2 ] && [ $cpl_atm_wav = cmeps_1way_1to2 ]; then
  cplflx=.true.
  cplocn2atm=.false.
  cplwav=.true.
  cplwav2atm=.false.
  CPL_WND="CPL:native"
  runSeq_ALL="ATM -> MED :remapMethod=redist\n MED med_phases_post_atm\n OCN -> MED :remapMethod=redist\n MED med_phases_post_ocn\n WAV -> MED :remapMethod=redist\n MED med_phases_post_wav\n MED med_phases_prep_atm\n MED -> ATM :remapMethod=redist\n MED med_phases_prep_ocn_accum\n MED med_phases_prep_ocn_avg\n MED -> OCN :remapMethod=redist\n MED med_phases_prep_wav\n MED -> WAV :remapMethod=redist\n ATM\n OCN\n WAV"
# CMEPS based atm-ocn-wav side by side run
elif [ $cpl_atm_ocn = cmeps_sidebyside ] && [ $cpl_atm_wav = cmeps_sidebyside ]; then
  cplflx=.true.
  cplocn2atm=.false.
  cplwav=.true.
  cplwav2atm=.false.
  CPL_WND="native"
  runSeq_ALL="ATM -> MED :remapMethod=redist\n MED med_phases_post_atm\n OCN -> MED :remapMethod=redist\n MED med_phases_post_ocn\n WAV -> MED :remapMethod=redist\n MED med_phases_post_wav\n MED med_phases_prep_atm\n MED -> ATM :remapMethod=redist\n MED med_phases_prep_wav\n MED -> WAV :remapMethod=redist\n ATM\n OCN\n WAV"
# Currently unsupported coupling option combinations
else
  echo "FATAL ERROR: Unsupported coupling options: cpl_atm_ocn=${cpl_atm_ocn}; cpl_atm_wav=${cpl_atm_wav}"
  exit 9
fi
# CDEPS data models
if [ ${run_datm} = yes ];  then
  cplflx=.true.
  OCN_petlist_bounds=$(printf "OCN_petlist_bounds: %04d %04d" $ATM_tasks $(($ATM_tasks+$ocean_tasks-1)))
  MED_petlist_bounds=$(printf "MED_petlist_bounds: %04d %04d" 0 $(($ATM_tasks-1)))
elif [ ${run_docn} = yes ]; then
  cplflx=.true.
  OCN_petlist_bounds=$(printf "OCN_petlist_bounds: %04d %04d" $ATM_tasks $(($ATM_tasks+$ocean_tasks-1)))
  MED_petlist_bounds=$(printf "MED_petlist_bounds: %04d %04d" $ATM_tasks $(($ATM_tasks+$ocean_tasks-1)))
fi

fi #if [ ${run_ocean} = yes ] && [ ${run_wave} = yes ]; then

# Prepare the output RESTART dir
if [ ${ENSDA} = YES ]; then
  RESTARTout=${RESTARTout:-${COMhafs}/RESTART_ens/mem${ENSID}}
  mkdir -p ${RESTARTout}
  ${NLN} ${RESTARTout} RESTART
elif [ ${RUN_GSI} = YES ] || [ ${RUN_GSI_VR} = YES ]; then
  RESTARTout=${RESTARTout:-${COMhafs}/RESTART}
  mkdir -p ${RESTARTout}
  ${NLN} ${RESTARTout} RESTART
else
  RESTARTout=${RESTARTout:-./RESTART}
  mkdir -p ${RESTARTout}
fi

mkdir -p INPUT

if [ ${run_datm} = no ];  then

# Link the input IC and/or LBC files into the INPUT dir
if [ ! -d $INPdir ]; then
   echo "FATAL ERROR: Input data dir does not exist: $INPdir"
   exit 9
fi

${NLN} ${INPdir}/*.nc INPUT/

# Copy fix files
${NCP} $FIXam/global_solarconstant_noaa_an.txt  solarconstant_noaa_an.txt
${NCP} $FIXam/ozprdlos_2015_new_sbuvO3_tclm15_nuchem.f77 global_o3prdlos.f77
${NCP} $FIXam/global_h2o_pltc.f77               global_h2oprdlos.f77
${NCP} $FIXam/global_sfc_emissivity_idx.txt     sfc_emissivity_idx.txt
${NCP} $FIXam/global_co2historicaldata_glob.txt co2historicaldata_glob.txt
${NCP} $FIXam/co2monthlycyc.txt                 co2monthlycyc.txt
${NCP} $FIXam/global_climaeropac_global.txt     aerosol.dat
${NCP} $FIXam/global_glacier.2x2.grb .
${NCP} $FIXam/global_maxice.2x2.grb .
${NCP} $FIXam/RTGSST.1982.2012.monthly.clim.grb .
${NCP} $FIXam/global_snoclim.1.875.grb .
${NCP} $FIXam/global_snowfree_albedo.bosu.t1534.3072.1536.rg.grb .
${NCP} $FIXam/global_albedo4.1x1.grb .
${NCP} $FIXam/CFSR.SEAICE.1982.2012.monthly.clim.grb .
${NCP} $FIXam/global_tg3clim.2.6x1.5.grb .
${NCP} $FIXam/global_vegfrac.0.144.decpercent.grb .
${NCP} $FIXam/global_vegtype.igbp.t1534.3072.1536.rg.grb .
${NCP} $FIXam/global_soiltype.statsgo.t1534.3072.1536.rg.grb .
${NCP} $FIXam/global_soilmgldas.t1534.3072.1536.grb .
${NCP} $FIXam/seaice_newland.grb .
${NCP} $FIXam/global_shdmin.0.144x0.144.grb .
${NCP} $FIXam/global_shdmax.0.144x0.144.grb .
${NCP} $FIXam/global_slope.1x1.grb .
${NCP} $FIXam/global_mxsnoalb.uariz.t1534.3072.1536.rg.grb .

for file in $(ls ${FIXam}/fix_co2_proj/global_co2historicaldata*); do
  ${NCP} $file $(echo $(basename $file) |sed -e "s/global_//g")
done

# If needed, copy fix files needed by the hwrf ccpp physics suite
if [[ ${ccpp_suite_regional} == *"hwrf"* ]] ||  [[ ${ccpp_suite_glob} == *"hwrf"* ]] || [[ ${ccpp_suite_nest} == *"hwrf"* ]]; then
  ${NCP} ${PARMhafs}/forecast/hwrf_physics_fix/* .
fi

if [ $gtype = nest ]; then
  ntiles=7
elif [ $gtype = regional ]; then
  ntiles=1
elif [ $gtype = uniform ] || [ $gtype = stretch ]; then
  ntiles=6
else
  echo "FATAL ERROR: Unsupported gtype of ${gtype}."
  exit 9
fi

if [ $gtype = nest ]; then

# Copy grid and orography
tile=1
while [ $tile -le $ntiles ]; do
  ${NCP} $FIXgrid/${CASE}/${CASE}_oro_data.tile${tile}.nc INPUT/oro_data.tile${tile}.nc
  ${NCP} $FIXgrid/${CASE}/${CASE}_grid.tile${tile}.nc INPUT/${CASE}_grid.tile${tile}.nc
  let tile=tile+1
done
${NCP} $FIXgrid/${CASE}/${CASE}_mosaic.nc INPUT/grid_spec.nc

cd ./INPUT
#${NLN} ${CASE}_grid.tile7.nc ${CASE}_grid.nest02.tile7.nc
${NLN} ${CASE}_grid.tile7.nc grid.nest02.tile7.nc
${NLN} oro_data.tile7.nc oro_data.nest02.tile7.nc
${NLN} gfs_data.tile7.nc gfs_data.nest02.tile7.nc
${NLN} sfc_data.tile7.nc sfc_data.nest02.tile7.nc
cd ..

# Prepare data_table, diag_table, field_table, input.nml, input_nest02.nml,
# model_configure, and nems.configure
#${NCP} ${PARMforecast}/data_table .
${NCP} ${PARMforecast}/diag_table.tmp .
${NCP} ${PARMforecast}/field_table .
${NCP} ${PARMforecast}/input.nml.tmp .
${NCP} ${PARMforecast}/input_nest02.nml.tmp .
${NCP} ${PARMforecast}/model_configure.tmp .
${NCP} ${PARMforecast}/nems.configure.atmonly ./nems.configure

glob_pes=$(( ${glob_layoutx} * ${glob_layouty} * 6 ))
nest_pes=$(( ${layoutx} * ${layouty} ))
ioffset=$(( (istart_nest-1)/2 + 1))
joffset=$(( (jstart_nest-1)/2 + 1))
blocksize=$(( ${glob_npy}/${glob_layouty} ))

sed -e "s/_blocksize_/${blocksize:-64}/g" \
    -e "s/_ccpp_suite_/${ccpp_suite_glob}/g" \
    -e "s/_deflate_level_/${deflate_level:--1}/g" \
    -e "s/_layoutx_/${glob_layoutx}/g" \
    -e "s/_layouty_/${glob_layouty}/g" \
    -e "s/_npx_/${glob_npx}/g" \
    -e "s/_npy_/${glob_npy}/g" \
    -e "s/_npz_/${npz}/g" \
    -e "s/_k_split_/${glob_k_split}/g" \
    -e "s/_n_split_/${glob_n_split}/g" \
    -e "s/_na_init_/${na_init}/g" \
    -e "s/_external_ic_/${external_ic}/g" \
    -e "s/_nggps_ic_/${nggps_ic}/g" \
    -e "s/_mountain_/${mountain}/g" \
    -e "s/_warm_start_/${warm_start}/g" \
    -e "s/_target_lat_/${target_lat}/g" \
    -e "s/_target_lon_/${target_lon}/g" \
    -e "s/_stretch_fac_/${stretch_fac}/g" \
    -e "s/_refinement_/${refine_ratio}/g" \
    -e "s/_ioffset_/${ioffset}/g" \
    -e "s/_joffset_/${joffset}/g" \
    -e "s/_glob_pes_/${glob_pes}/g" \
    -e "s/_nest_pes_/${nest_pes}/g" \
    -e "s/_levp_/${LEVS}/g" \
    -e "s/_fhswr_/${fhswr:-1800.}/g" \
    -e "s/_fhlwr_/${fhlwr:-1800.}/g" \
    -e "s/_nstf_n1_/${nstf_n1:-2}/g" \
    -e "s/_nstf_n2_/${nstf_n2:-0}/g" \
    -e "s/_nstf_n3_/${nstf_n3:-0}/g" \
    -e "s/_nstf_n4_/${nstf_n4:-0}/g" \
    -e "s/_nstf_n5_/${nstf_n5:-0}/g" \
    -e "s/_cplflx_/${cplflx:-.false.}/g" \
    -e "s/_cplocn2atm_/${cplocn2atm}/g" \
    -e "s/_cplwav_/${cplwav:-.false.}/g" \
    -e "s/_cplwav2atm_/${cplwav2atm:-.false.}/g" \
    -e "s/_merge_import_/${merge_import:-.false.}/g" \
    input.nml.tmp > input.nml

blocksize=$(( ${npy}/${layouty} ))
sed -e "s/_blocksize_/${blocksize:-64}/g" \
    -e "s/_ccpp_suite_/${ccpp_suite_nest}/g" \
    -e "s/_deflate_level_/${deflate_level:--1}/g" \
    -e "s/_layoutx_/${layoutx}/g" \
    -e "s/_layouty_/${layouty}/g" \
    -e "s/_npx_/${npx}/g" \
    -e "s/_npy_/${npy}/g" \
    -e "s/_npz_/${npz}/g" \
    -e "s/_k_split_/${k_split}/g" \
    -e "s/_n_split_/${n_split}/g" \
    -e "s/_na_init_/${na_init}/g" \
    -e "s/_external_ic_/${external_ic}/g" \
    -e "s/_nggps_ic_/${nggps_ic}/g" \
    -e "s/_mountain_/${mountain}/g" \
    -e "s/_warm_start_/${warm_start}/g" \
    -e "s/_target_lat_/${target_lat}/g" \
    -e "s/_target_lon_/${target_lon}/g" \
    -e "s/_stretch_fac_/${stretch_fac}/g" \
    -e "s/_refinement_/${refine_ratio}/g" \
    -e "s/_ioffset_/${ioffset}/g" \
    -e "s/_joffset_/${joffset}/g" \
    -e "s/_glob_pes_/${glob_pes}/g" \
    -e "s/_nest_pes_/${nest_pes}/g" \
    -e "s/_levp_/${LEVS}/g" \
    -e "s/_fhswr_/${fhswr:-1800.}/g" \
    -e "s/_fhlwr_/${fhlwr:-1800.}/g" \
    -e "s/_nstf_n1_/${nstf_n1:-2}/g" \
    -e "s/_nstf_n2_/${nstf_n2:-0}/g" \
    -e "s/_nstf_n3_/${nstf_n3:-0}/g" \
    -e "s/_nstf_n4_/${nstf_n4:-0}/g" \
    -e "s/_nstf_n5_/${nstf_n5:-0}/g" \
    -e "s/_cplflx_/${cplflx:-.false.}/g" \
    -e "s/_cplocn2atm_/${cplocn2atm}/g" \
    -e "s/_cplwav_/${cplwav:-.false.}/g" \
    -e "s/_cplwav2atm_/${cplwav2atm:-.false.}/g" \
    -e "s/_merge_import_/${merge_import:-.false.}/g" \
    input_nest02.nml.tmp > input_nest02.nml

elif [ $gtype = regional ]; then

# Prepare tile data and orography for regional
tile=7
# Copy grid and orog files (halo[034])
${NCP} $FIXgrid/${CASE}/${CASE}_grid.tile${tile}.halo?.nc INPUT/.
${NCP} $FIXgrid/${CASE}/${CASE}_oro_data.tile${tile}.halo?.nc INPUT/.
${NCP} $FIXgrid/${CASE}/${CASE}_mosaic.nc INPUT/.

cd INPUT
${NLN} ${CASE}_mosaic.nc grid_spec.nc
${NLN} ${CASE}_grid.tile7.halo0.nc grid.tile7.halo0.nc
${NLN} ${CASE}_grid.tile7.halo3.nc ${CASE}_grid.tile7.nc
${NLN} ${CASE}_grid.tile7.halo4.nc grid.tile7.halo4.nc
${NLN} ${CASE}_oro_data.tile7.halo0.nc oro_data.nc
${NLN} ${CASE}_oro_data.tile7.halo4.nc oro_data.tile7.halo4.nc
${NLN} sfc_data.tile7.nc sfc_data.nc
${NLN} gfs_data.tile7.nc gfs_data.nc

# For warm start from restart files (either before or after analysis)
if [ ${warmstart_from_restart} = yes ]; then
  ${NLN} ${RESTARTinp}/${PDY}.${cyc}0000.coupler.res ./coupler.res
  ${NLN} ${RESTARTinp}/${PDY}.${cyc}0000.fv_core.res.nc ./fv_core.res.nc
  ${NLN} ${RESTARTinp}/${PDY}.${cyc}0000.fv_srf_wnd.res.tile1.nc ./fv_srf_wnd.res.tile1.nc
  ${NLN} ${RESTARTinp}/${PDY}.${cyc}0000.fv_core.res.tile1.nc ./fv_core.res.tile1.nc
  ${NLN} ${RESTARTinp}/${PDY}.${cyc}0000.fv_tracer.res.tile1.nc ./fv_tracer.res.tile1.nc
fi

cd ..

# Prepare data_table, diag_table, field_table, input.nml, input_nest02.nml,
# model_configure, and nems.configure
#${NCP} ${PARMforecast}/data_table .
${NCP} ${PARMforecast}/diag_table.tmp .
${NCP} ${PARMforecast}/field_table .
${NCP} ${PARMforecast}/input.nml.tmp .
${NCP} ${PARMforecast}/model_configure.tmp .

if [ ${run_ocean} = yes ] || [ ${run_wave} = yes ]; then
  ${NCP} ${PARMforecast}/nems.configure.cpl.tmp ./nems.configure.tmp
else
  ${NCP} ${PARMforecast}/nems.configure.atmonly ./nems.configure.tmp
fi

  sed -e "s/_EARTH_component_list_/${EARTH_component_list}/g" \
      -e "s/_ATM_model_component_/${ATM_model_component}/g" \
      -e "s/_OCN_model_component_/${OCN_model_component}/g" \
      -e "s/_WAV_model_component_/${WAV_model_component}/g" \
      -e "s/_MED_model_component_/${MED_model_component}/g" \
      -e "s/_ATM_model_attribute_/${ATM_model_attribute}/g" \
      -e "s/_OCN_model_attribute_/${OCN_model_attribute}/g" \
      -e "s/_WAV_model_attribute_/${WAV_model_attribute}/g" \
      -e "s/_MED_model_attribute_/${MED_model_attribute}/g" \
      -e "s/_ATM_petlist_bounds_/${ATM_petlist_bounds}/g" \
      -e "s/_OCN_petlist_bounds_/${OCN_petlist_bounds}/g" \
      -e "s/_WAV_petlist_bounds_/${WAV_petlist_bounds}/g" \
      -e "s/_MED_petlist_bounds_/${MED_petlist_bounds}/g" \
      -e "s/_cpl_dt_/${cpl_dt}/g" \
      -e "s/_runSeq_ALL_/${runSeq_ALL}/g" \
      -e "s/_base_dtg_/${base_dtg}/g" \
      -e "s/_ocean_start_dtg_/${ocean_start_dtg}/g" \
      -e "s/_end_hour_/${end_hour}/g" \
      -e "s/_merge_import_/${merge_import:-.false.}/g" \
      nems.configure.tmp > nems.configure

blocksize=$(( ${npy}/${layouty} ))
sed -e "s/_blocksize_/${blocksize:-64}/g" \
    -e "s/_ccpp_suite_/${ccpp_suite_regional}/g" \
    -e "s/_deflate_level_/${deflate_level:--1}/g" \
    -e "s/_layoutx_/${layoutx}/g" \
    -e "s/_layouty_/${layouty}/g" \
    -e "s/_npx_/${npx}/g" \
    -e "s/_npy_/${npy}/g" \
    -e "s/_npz_/${npz}/g" \
    -e "s/_k_split_/${k_split}/g" \
    -e "s/_n_split_/${n_split}/g" \
    -e "s/_na_init_/${na_init}/g" \
    -e "s/_external_ic_/${external_ic}/g" \
    -e "s/_nggps_ic_/${nggps_ic}/g" \
    -e "s/_mountain_/${mountain}/g" \
    -e "s/_warm_start_/${warm_start}/g" \
    -e "s/_target_lat_/${target_lat}/g" \
    -e "s/_target_lon_/${target_lon}/g" \
    -e "s/_stretch_fac_/${stretch_fac}/g" \
    -e "s/_bc_update_interval_/${NBDYHRS}/g" \
    -e "s/_nrows_blend_/${halo_blend}/g" \
    -e "s/_levp_/${LEVS}/g" \
    -e "s/_fhswr_/${fhswr:-1800.}/g" \
    -e "s/_fhlwr_/${fhlwr:-1800.}/g" \
    -e "s/_nstf_n1_/${nstf_n1:-2}/g" \
    -e "s/_nstf_n2_/${nstf_n2:-0}/g" \
    -e "s/_nstf_n3_/${nstf_n3:-0}/g" \
    -e "s/_nstf_n4_/${nstf_n4:-0}/g" \
    -e "s/_nstf_n5_/${nstf_n5:-0}/g" \
    -e "s/_cplflx_/${cplflx:-.false.}/g" \
    -e "s/_cplocn2atm_/${cplocn2atm}/g" \
    -e "s/_cplwav_/${cplwav:-.false.}/g" \
    -e "s/_cplwav2atm_/${cplwav2atm:-.false.}/g" \
    -e "s/_merge_import_/${merge_import:-.false.}/g" \
    input.nml.tmp > input.nml

<<<<<<< HEAD
if [ ${run_ocean} = yes ]; then
=======
fi # if regional

fi # if not cdeps datm

if [ $gtype = regional ]; then

if [ ${run_ocean} = yes ];  then
>>>>>>> 57ec8442
  # Copy hycom related files
  ${NCP} ${WORKhafs}/intercom/hycominit/hycom_settings hycom_settings
  hycom_basin=$(grep RUNmodIDout ./hycom_settings | cut -c20-)
  # copy IC/BC
  ${NCP} ${WORKhafs}/intercom/hycominit/restart_out.a restart_in.a
  ${NCP} ${WORKhafs}/intercom/hycominit/restart_out.b restart_in.b
  # copy forcing
  ${NCP} ${WORKhafs}/intercom/hycominit/forcing* .
  ${NLN} forcing.presur.a forcing.mslprs.a
  ${NLN} forcing.presur.b forcing.mslprs.b
  # copy fix
  ${NCP} ${FIXhycom}/hafs_${hycom_basin}.basin.regional.depth.a regional.depth.a
  ${NCP} ${FIXhycom}/hafs_${hycom_basin}.basin.regional.depth.b regional.depth.b
  ${NCP} ${FIXhycom}/hafs_${hycom_basin}.basin.regional.grid.a regional.grid.a
  ${NCP} ${FIXhycom}/hafs_${hycom_basin}.basin.regional.grid.b regional.grid.b
  ${NCP} ${FIXhycom}/hafs_${hycom_basin}.basin.forcing.chl.a forcing.chl.a
  ${NCP} ${FIXhycom}/hafs_${hycom_basin}.basin.forcing.chl.b forcing.chl.b
  ${NCP} ${FIXhycom}/hafs_${hycom_basin}.basin.iso.sigma.a iso.sigma.a
  ${NCP} ${FIXhycom}/hafs_${hycom_basin}.basin.iso.sigma.b iso.sigma.b
  ${NCP} ${FIXhycom}/hafs_${hycom_basin}.basin.relax.ssh.a relax.ssh.a
  ${NCP} ${FIXhycom}/hafs_${hycom_basin}.basin.relax.ssh.b relax.ssh.b
  ${NCP} ${FIXhycom}/hafs_${hycom_basin}.basin.tbaric.a tbaric.a
  ${NCP} ${FIXhycom}/hafs_${hycom_basin}.basin.tbaric.b tbaric.b
  ${NCP} ${FIXhycom}/hafs_${hycom_basin}.basin.thkdf4.a thkdf4.a
  ${NCP} ${FIXhycom}/hafs_${hycom_basin}.basin.thkdf4.b thkdf4.b
  ${NCP} ${FIXhycom}/hafs_${hycom_basin}.basin.veldf2.a veldf2.a
  ${NCP} ${FIXhycom}/hafs_${hycom_basin}.basin.veldf2.b veldf2.b
  ${NCP} ${FIXhycom}/hafs_${hycom_basin}.basin.veldf4.a veldf4.a
  ${NCP} ${FIXhycom}/hafs_${hycom_basin}.basin.veldf4.b veldf4.b
  ${NCP} ${FIXhycom}/hafs_${hycom_basin}.basin.relax.rmu.a relax.rmu.a
  ${NCP} ${FIXhycom}/hafs_${hycom_basin}.basin.relax.rmu.b relax.rmu.b
  # copy parms
  ${NCP} ${PARMhycom}/hafs_${hycom_basin}.basin.fcst.blkdat.input blkdat.input
  ${NCP} ${PARMhycom}/hafs_${hycom_basin}.basin.ports.input ports.input
  ${NCP} ${PARMhycom}/hafs_${hycom_basin}.basin.patch.input.${ocn_tasks} patch.input
  # create hycom limits
  ${USHhafs}/hafs_hycom_limits.py ${CDATE}
fi #if [ ${run_ocean} = yes ]; then

if [ ${run_wave} = yes ]; then
  # link ww3 related files
  ${NLN} ${COMhafs}/${out_prefix}.mod_def.ww3 mod_def.ww3
  ${NLN} ${COMhafs}/${out_prefix}.wind.ww3 wind.ww3
  ${NLN} ${COMhafs}/${out_prefix}.current.ww3 current.ww3
  ${NLN} ${COMhafs}/${out_prefix}.restart_init.ww3 restart.ww3
  ${NLN} ${COMhafs}/${out_prefix}.nest.ww3 nest.ww3
  # copy parms
  ${NCP} ${PARMww3}/ww3_multi.inp_tmpl ./ww3_multi.inp_tmpl
  # generate ww3_multi.inp
  EDATE=$($NDATE +${NHRS} ${CDATE})
  RDATE=$($NDATE +6 ${CDATE})
  RUN_BEG="${CDATE:0:8} ${CDATE:8:2}0000"
  FLD_BEG="${RUN_BEG}"
  PNT_BEG="${RUN_BEG}"
  RST_BEG="${RUN_BEG}"
  RUN_END="${EDATE:0:8} ${EDATE:8:2}0000"
  FLD_END="${RUN_END}"
  PNT_END="${RUN_END}"
  RST_END="${RDATE:0:8} ${RDATE:8:2}0000"
  FLD_DT=$((3600*${NOUTHRS}))
  PNT_DT=$((3600*${NOUTHRS}))
  RST_DT=$((3600*6))
  if [[ ${cpl_atm_wave} == *"sidebyside" ]]; then
    CPL_WND="native"
  else
    CPL_WND="CPL:native"
  fi

  sed -e "s/<u:CPL_WND>/${CPL_WND}/g" \
      -e "s/<u:RUN_BEG>/${RUN_BEG}/g" \
      -e "s/<u:RUN_END>/${RUN_END}/g" \
      -e "s/<u:FLD_BEG>/${FLD_BEG}/g" \
      -e "s/<i:FLD_DT>/${FLD_DT}/g" \
      -e "s/<u:FLD_END>/${FLD_END}/g" \
      -e "s/<u:PNT_BEG>/${PNT_BEG}/g" \
      -e "s/<i:PNT_DT>/${PNT_DT}/g" \
      -e "s/<u:PNT_END>/${PNT_END}/g" \
      -e "s/<u:RST_BEG>/${RST_BEG}/g" \
      -e "s/<i:RST_DT>/${RST_DT}/g" \
      -e "s/<u:RST_END>/${RST_END}/g" \
    ./ww3_multi.inp_tmpl > ./ww3_multi.inp
fi #if [ ${run_wave} = yes ]; then

# Pass along the grid_spec.nc, atmos_static.nc, oro_data.nc from the prior cycle if exist
if [ ${ENSDA} = YES ]; then
  if [ -s ${COMhafsprior}/RESTART_ens/mem${ENSID}/grid_spec.nc ]; then
    ${NCP} -p ${COMhafsprior}/RESTART_ens/mem${ENSID}/grid_spec.nc RESTART/
  fi
  if [ -s ${COMhafsprior}/RESTART_ens/mem${ENSID}/atmos_static.nc ]; then
    ${NCP} -p ${COMhafsprior}/RESTART_ens/mem${ENSID}/atmos_static.nc RESTART/
  fi
  if [ -s ${COMhafsprior}/RESTART_ens/mem${ENSID}/oro_data.nc ]; then
    ${NCP} -p ${COMhafsprior}/RESTART_ens/mem${ENSID}/oro_data.nc RESTART/
  fi
else
  if [ -s ${COMhafsprior}/RESTART/grid_spec.nc ]; then
    ${NCP} -p ${COMhafsprior}/RESTART/grid_spec.nc RESTART/
  fi
  if [ -s ${COMhafsprior}/RESTART/atmos_static.nc ]; then
    ${NCP} -p ${COMhafsprior}/RESTART/atmos_static.nc RESTART/
  fi
  if [ -s ${COMhafsprior}/RESTART/oro_data.nc ]; then
    ${NCP} -p ${COMhafsprior}/RESTART/oro_data.nc RESTART/
  fi
fi

fi #if [ $gtype = nest ]; then

# Generate diag_table, model_configure from their tempelates
yr=$(echo $CDATE | cut -c1-4)
mn=$(echo $CDATE | cut -c5-6)
dy=$(echo $CDATE | cut -c7-8)
cat > temp << EOF
${yr}${mn}${dy}.${cyc}Z.${CASE}.32bit.non-hydro
$yr $mn $dy $cyc 0 0
EOF

enddate=`${NDATE} +${NHRS} $CDATE`
endyr=`echo $enddate | cut -c1-4`

if [ ${run_datm} = no ];  then
cat temp diag_table.tmp > diag_table
fi

#---------------------------------------------------
# Copy CDEPS input, parm, and fix files if required.
#---------------------------------------------------

if [ ${run_datm} = yes ];  then
  datm_source=${DATM_SOURCE:-ERA5}
  ${NCP} ${PARMforecast}/model_configure.tmp .
  ${NLN} ${mesh_atm} INPUT/DATM_ESMF_mesh.nc
  ${NLN} "$datm_input_path"/DATM_input*nc INPUT/

  # Generate docn.streams from template specific to the model:
  ${NCP} ${PARMhafs}/cdeps/datm_$( echo "$datm_source" | tr A-Z a-z ).streams datm.streams
  for file in INPUT/DATM_input*nc ; do
      if [[ -s "$file" ]] ; then
      sed -i "/^stream_data_files01:/ s/$/\ \"INPUT\/$(basename $file)\"/" datm.streams
      fi
  done
  sed -i "s/_yearFirst_/$yr/g" datm.streams
  sed -i "s/_yearLast_/$endyr/g" datm.streams
  sed -i "s/_mesh_atm_/INPUT\/DATM_ESMF_mesh.nc/g" datm.streams

  # Generate datm_in and nems.configure from model-independent templates:
  ${NCP} ${PARMhafs}/cdeps/datm_in .
  sed -i "s/_mesh_atm_/INPUT\/DATM_ESMF_mesh.nc/g" datm_in

  ${NCP} ${PARMforecast}/nems.configure.cdeps.tmp ./
  sed -e "s/_ATM_petlist_bounds_/${ATM_petlist_bounds}/g" \
      -e "s/_MED_petlist_bounds_/${MED_petlist_bounds}/g" \
      -e "s/_OCN_petlist_bounds_/${OCN_petlist_bounds}/g" \
      -e "s/_cpl_dt_/${cpl_dt}/g" \
      -e "s/_base_dtg_/${CDATE}/g" \
      -e "s/_ocean_start_dtg_/${ocean_start_dtg}/g" \
      -e "s/_end_hour_/${NHRS}/g" \
      -e "s/_merge_import_/${merge_import:-.true.}/g" \
      -e "s/_mesh_atm_/INPUT\/DATM_ESMF_mesh.nc/g" \
      -e "/_mesh_ocn_/d" \
      -e "/_system_type_/d" \
      -e "s/_atm_model_/datm/g" \
      -e "s/_ocn_model_/hycom/g" \
      nems.configure.cdeps.tmp > nems.configure

elif [ ${run_docn} = yes ];  then
  MAKE_MESH_OCN=$( echo "${make_mesh_ocn:-no}" | tr a-z A-Z )
  ${NLN} "$docn_input_path"/DOCN_input*nc INPUT/

  #${NCP} ${PARMhafs}/cdeps/docn_in .
  #${NCP} ${PARMhafs}/cdeps/docn.streams .
  docn_source=${DOCN_SOURCE:-OISST}

  # Generate docn_in from template:
  ${NCP} ${PARMhafs}/cdeps/docn_in docn_in_template
  sed -e "s/_mesh_ocn_/INPUT\/DOCN_ESMF_mesh.nc/g" \
      -e "s/_nx_global_/$docn_mesh_nx_global/g" \
      -e "s/_ny_global_/$docn_mesh_ny_global/g" \
      < docn_in_template > docn_in

  # Generate docn.streams from template specific to the model:
  ${NCP} ${PARMhafs}/cdeps/docn_$( echo "$docn_source" | tr A-Z a-z ).streams docn.streams
  sed -i "s/_yearFirst_/$yr/g" docn.streams
  sed -i "s/_yearLast_/$endyr/g" docn.streams
  sed -i "s/_mesh_ocn_/INPUT\/DOCN_ESMF_mesh.nc/g" docn.streams
  for file in INPUT/oisst*.nc INPUT/sst*.nc INPUT/DOCN_input*.nc ; do
    if [[ -s "$file" ]] ; then
      sed -i "/^stream_data_files01:/ s/$/\ \"INPUT\/$(basename $file)\"/" docn.streams
    fi
  done

  ${NLN} "${mesh_ocn}" INPUT/DOCN_ESMF_mesh.nc

  ${NCP} ${PARMforecast}/nems.configure.cdeps.tmp ./
  sed -e "s/_ATM_petlist_bounds_/${ATM_petlist_bounds}/g" \
      -e "s/_MED_petlist_bounds_/${MED_petlist_bounds}/g" \
      -e "s/_OCN_petlist_bounds_/${OCN_petlist_bounds}/g" \
      -e "s/_cpl_dt_/${cpl_dt}/g" \
      -e "s/_base_dtg_/${CDATE}/g" \
      -e "s/_ocean_start_dtg_/${ocean_start_dtg}/g" \
      -e "s/_end_hour_/${NHRS}/g" \
      -e "s/_merge_import_/${merge_import:-.true.}/g" \
      -e "/_mesh_atm_/d" \
      -e "s/_mesh_ocn_/INPUT\/DOCN_ESMF_mesh.nc/g" \
      -e "s/_system_type_/ufs/g" \
      -e "s/_atm_model_/fv3/g" \
      -e "s/_ocn_model_/docn/g" \
      nems.configure.cdeps.tmp > nems.configure

fi

sed -e "s/YR/$yr/g" -e "s/MN/$mn/g" -e "s/DY/$dy/g" \
    -e "s/H_R/$cyc/g" -e "s/NHRS/$NHRS/g" \
    -e "s/_dt_atmos_/${dt_atmos}/g" \
    -e "s/_restart_interval_/${restart_interval}/g" \
    -e "s/_quilting_/${quilting}/g" \
    -e "s/_write_groups_/${write_groups}/g" \
    -e "s/_write_tasks_per_group_/${write_tasks_per_group}/g" \
    -e "s/_write_dopost_/${write_dopost:-.false.}/g" \
    -e "s/_output_history_/${output_history:-.true.}/g" \
    -e "s/_app_domain_/${app_domain}/g" \
    -e "s/_OUTPUT_GRID_/$output_grid/g" \
    -e "s/_CEN_LON_/$output_grid_cen_lon/g" \
    -e "s/_CEN_LAT_/$output_grid_cen_lat/g" \
    -e "s/_LON1_/$output_grid_lon1/g" \
    -e "s/_LAT1_/$output_grid_lat1/g" \
    -e "s/_LON2_/$output_grid_lon2/g" \
    -e "s/_LAT2_/$output_grid_lat2/g" \
    -e "s/_DLON_/$output_grid_dlon/g" \
    -e "s/_DLAT_/$output_grid_dlat/g" \
    -e "s/_print_esmf_/${print_esmf:-.false.}/g" \
    model_configure.tmp > model_configure

# Copy fix files needed by inline_post
if [ ${write_dopost:-.false.} = .true. ]; then

  ${NCP} ${PARMhafs}/post/itag                    ./itag
  ${NCP} ${PARMhafs}/post/params_grib2_tbl_new    ./params_grib2_tbl_new

if [ ${satpost} = .true. ]; then
  ${NCP} ${PARMhafs}/post/postxconfig-NT-hafs.txt ./postxconfig-NT.txt
  ${NCP} ${PARMhafs}/post/postxconfig-NT-hafs.txt ./postxconfig-NT_FH00.txt
  # Link crtm fix files
  for file in "amsre_aqua" "imgr_g11" "imgr_g12" "imgr_g13" \
    "imgr_g15" "imgr_mt1r" "imgr_mt2" "seviri_m10" \
    "ssmi_f13" "ssmi_f14" "ssmi_f15" "ssmis_f16" \
    "ssmis_f17" "ssmis_f18" "ssmis_f19" "ssmis_f20" \
    "tmi_trmm" "v.seviri_m10" "imgr_insat3d" "abi_gr" "ahi_himawari8" ; do
    ${NLN} ${FIXcrtm}/fix-4-hafs/${file}.TauCoeff.bin ./
    ${NLN} ${FIXcrtm}/fix-4-hafs/${file}.SpcCoeff.bin ./
  done
  for file in "Aerosol" "Cloud" ; do
    ${NLN} ${FIXcrtm}/fix-4-hafs/${file}Coeff.bin ./
  done
  for file in ${FIXcrtm}/fix-4-hafs/*Emis* ; do
    ${NLN} ${file} ./
  done
else
  ${NCP} ${PARMhafs}/post/postxconfig-NT-hafs_nosat.txt ./postxconfig-NT.txt
  ${NCP} ${PARMhafs}/post/postxconfig-NT-hafs_nosat.txt ./postxconfig-NT_FH00.txt
fi

fi

# Copy the fd_nems.yaml file
${NCP} ${HOMEhafs}/sorc/hafs_forecast.fd/tests/parm/fd_nems.yaml ./

# Copy the executable and run the forecast
FORECASTEXEC=${FORECASTEXEC:-${EXEChafs}/hafs_forecast.x}
${NCP} -p ${FORECASTEXEC} ./hafs_forecast.x
${APRUNC} ./hafs_forecast.x 1>out.forecast 2>err.forecast

# Cat out and err into job log
cat ./out.forecast
cat ./err.forecast

if [ $gtype = regional ] && [ ${run_datm} = no ]; then

# Rename the restart files with a proper convention if needed
cd RESTART
CDATEnhrs=`${NDATE} +${NHRS} $CDATE`
PDYnhrs=`echo ${CDATEnhrs} | cut -c1-8`
cycnhrs=`echo ${CDATEnhrs} | cut -c9-10`
if [ -s fv_core.res.nc ]; then
  for file in $(/bin/ls -1 fv*.nc phy_data.nc sfc_data.nc coupler.res)
  do
    mv ${file} ${PDYnhrs}.${cycnhrs}0000.${file}
  done
fi
cd ${DATA}

# Pass over the grid_spec.nc, atmos_static.nc, oro_data.nc if not yet exist
if [ ! -s RESTART/grid_spec.nc ]; then
  ${NCP} -p grid_spec.nc RESTART/
fi
if [ ! -s RESTART/atmos_static.nc ]; then
  ${NCP} -p atmos_static.nc RESTART/
fi
if [ ! -s RESTART/oro_data.nc ]; then
  ${NCP} -pL INPUT/oro_data.nc RESTART/
fi

fi # if [ $gtype = regional ] && [ ${run_datm} = no ]; then

exit<|MERGE_RESOLUTION|>--- conflicted
+++ resolved
@@ -29,11 +29,8 @@
 FIXhycom=${FIXhycom:-${FIXhafs}/fix_hycom}
 FORECASTEXEC=${FORECASTEXEC:-${EXEChafs}/hafs_forecast.x}
 
-<<<<<<< HEAD
 out_prefix=${out_prefix:-$(echo "${STORM}${STORMID}.${YMDH}" | tr '[A-Z]' '[a-z]')}
-=======
 satpost=${satpost:-.false.}
->>>>>>> 57ec8442
 
 ENSDA=${ENSDA:-NO}
 
@@ -419,7 +416,6 @@
 # CMEPS based two-way atm-ocn and atm-wav coupling
 if [ $cpl_atm_ocn = cmeps_2way ] && [ $cpl_atm_wav = cmeps_2way ]; then
   cplflx=.true.
-<<<<<<< HEAD
   cplocn2atm=.true.
   cplwav=.true.
   cplwav2atm=.true.
@@ -436,14 +432,6 @@
   runSeq_ALL="ATM -> MED :remapMethod=redist\n MED med_phases_post_atm\n OCN -> MED :remapMethod=redist\n MED med_phases_post_ocn\n WAV -> MED :remapMethod=redist\n MED med_phases_post_wav\n MED med_phases_prep_atm\n MED -> ATM :remapMethod=redist\n MED med_phases_prep_ocn_accum\n MED med_phases_prep_ocn_avg\n MED -> OCN :remapMethod=redist\n MED med_phases_prep_wav\n MED -> WAV :remapMethod=redist\n ATM\n OCN\n WAV"
 # CMEPS based one-way atm-ocn coupling from atm to ocn only and two-way atm-wav coupling
 elif [ $cpl_atm_ocn = cmeps_1way_1to2 ] && [ $cpl_atm_wav = cmeps_2way ]; then
-=======
-  OCN_petlist_bounds=$(printf "OCN_petlist_bounds: %04d %04d" $ATM_tasks $(($ATM_tasks+$ocean_tasks-1)))
-  MED_petlist_bounds=""
-  runSeq_ALL="OCN -> ATM :remapMethod=bilinear:unmappedaction=ignore:zeroregion=select:srcmaskvalues=0\n ATM -> OCN :remapMethod=bilinear:unmappedaction=ignore:zeroregion=select:srcmaskvalues=1:dstmaskvalues=0\n ATM\n OCN"
-fi
-# CMEPS based coupling through the bilinear regridding method
-if [ ${run_ocean} = yes ] && [ $cpl_ocean -eq 3 ] && [ ${run_datm} = no ];  then
->>>>>>> 57ec8442
   cplflx=.true.
   cplocn2atm=.false.
   cplwav=.true.
@@ -471,18 +459,29 @@
   echo "FATAL ERROR: Unsupported coupling options: cpl_atm_ocn=${cpl_atm_ocn}; cpl_atm_wav=${cpl_atm_wav}"
   exit 9
 fi
+
+fi #if [ ${run_ocean} = yes ] && [ ${run_wave} = yes ]; then
+
 # CDEPS data models
 if [ ${run_datm} = yes ];  then
-  cplflx=.true.
   OCN_petlist_bounds=$(printf "OCN_petlist_bounds: %04d %04d" $ATM_tasks $(($ATM_tasks+$ocean_tasks-1)))
   MED_petlist_bounds=$(printf "MED_petlist_bounds: %04d %04d" 0 $(($ATM_tasks-1)))
+  cplflx=.true.
+  cplocn2atm=.false.
+  cplwav=.false.
+  cplwav2atm=.false.
+  CPL_WND="native"
+  runSeq_ALL="" # not used yet
 elif [ ${run_docn} = yes ]; then
-  cplflx=.true.
   OCN_petlist_bounds=$(printf "OCN_petlist_bounds: %04d %04d" $ATM_tasks $(($ATM_tasks+$ocean_tasks-1)))
   MED_petlist_bounds=$(printf "MED_petlist_bounds: %04d %04d" $ATM_tasks $(($ATM_tasks+$ocean_tasks-1)))
-fi
-
-fi #if [ ${run_ocean} = yes ] && [ ${run_wave} = yes ]; then
+  cplflx=.true.
+  cplocn2atm=.true.
+  cplwav=.false.
+  cplwav2atm=.false.
+  CPL_WND="native"
+  runSeq_ALL="" # not used yet
+fi
 
 # Prepare the output RESTART dir
 if [ ${ENSDA} = YES ]; then
@@ -769,9 +768,6 @@
     -e "s/_merge_import_/${merge_import:-.false.}/g" \
     input.nml.tmp > input.nml
 
-<<<<<<< HEAD
-if [ ${run_ocean} = yes ]; then
-=======
 fi # if regional
 
 fi # if not cdeps datm
@@ -779,7 +775,6 @@
 if [ $gtype = regional ]; then
 
 if [ ${run_ocean} = yes ];  then
->>>>>>> 57ec8442
   # Copy hycom related files
   ${NCP} ${WORKhafs}/intercom/hycominit/hycom_settings hycom_settings
   hycom_basin=$(grep RUNmodIDout ./hycom_settings | cut -c20-)
@@ -991,7 +986,8 @@
 
 fi
 
-sed -e "s/YR/$yr/g" -e "s/MN/$mn/g" -e "s/DY/$dy/g" \
+sed -e "s/_print_esmf_/${print_esmf:-.false.}/g" \
+    -e "s/YR/$yr/g" -e "s/MN/$mn/g" -e "s/DY/$dy/g" \
     -e "s/H_R/$cyc/g" -e "s/NHRS/$NHRS/g" \
     -e "s/_dt_atmos_/${dt_atmos}/g" \
     -e "s/_restart_interval_/${restart_interval}/g" \
@@ -1010,7 +1006,6 @@
     -e "s/_LAT2_/$output_grid_lat2/g" \
     -e "s/_DLON_/$output_grid_dlon/g" \
     -e "s/_DLAT_/$output_grid_dlat/g" \
-    -e "s/_print_esmf_/${print_esmf:-.false.}/g" \
     model_configure.tmp > model_configure
 
 # Copy fix files needed by inline_post
