--- conflicted
+++ resolved
@@ -66,13 +66,9 @@
 
 if [ $GFSVER = "PROD2021" ]; then
  if [ ${ENSDA} = YES ]; then
-<<<<<<< HEAD
-   export INIDIR=${COMgfs}/enkfgdas.${PDY_prior}/${cyc_prior}/atmos/mem${ENSID}
-=======
   export INIDIR=${COMgfs}/enkfgdas.${PDY_prior}/${cyc_prior}/atmos/mem${ENSID}
  elif [ ${FGAT_MODEL} = gdas ]; then
   export INIDIR=${COMgfs}/gdas.${PDY_prior}/${cyc_prior}/atmos
->>>>>>> 6af8a94c
  else
   export INIDIR=${COMgfs}/gfs.$PDY/$cyc/atmos
  fi
@@ -230,26 +226,26 @@
   INPDIR="./"
 else
   if [ ${ENSDA} = YES ]; then
-<<<<<<< HEAD
-   ln -sf ${INIDIR}/${atm_files_input_grid} ./
+   ${NLN} ${INIDIR}/${atm_files_input_grid} ./
    # KKUROSAWA # PROD2021
    if [ "${CREATE_RESTART_GDAS_ENS_FLAG}" = YES ]; then
      if [ $ENSID -gt 40 ]; then 
-       ln -sf ${tmp_INIDIR}/${sfc_files_input_grid} ./
+       ${NLN} ${tmp_INIDIR}/${sfc_files_input_grid} ./
      else
-       ln -sf ${INIDIR}/${sfc_files_input_grid} ./
+       ${NLN} ${INIDIR}/${sfc_files_input_grid} ./
+     fi
+  elif [ ${FGAT_MODEL} = gdas ]; then
+   ${NLN} ${INIDIR}/${atm_files_input_grid} ./
+   # KKUROSAWA # PROD2021
+   if [ "${CREATE_RESTART_GDAS_ENS_FLAG}" = YES ]; then
+     if [ $ENSID -gt 40 ]; then 
+       ${NLN} ${tmp_INIDIR}/${sfc_files_input_grid} ./
+     else
+       ${NLN} ${INIDIR}/${sfc_files_input_grid} ./
      fi
    else
-     ln -sf ${INIDIR}/${sfc_files_input_grid} ./
+     ${NLN} ${INIDIR}/${sfc_files_input_grid} ./
    fi
-=======
-   ${NLN} ${INIDIR}/${atm_files_input_grid} ./
-   ${NLN} ${INIDIR}/${sfc_files_input_grid} ./
-   INPDIR="./"
-  elif [ ${FGAT_MODEL} = gdas ]; then
-   ${NLN} ${INIDIR}/${atm_files_input_grid} ./
-   ${NLN} ${INIDIR}/${sfc_files_input_grid} ./
->>>>>>> 6af8a94c
    INPDIR="./"
   else
    INPDIR=${INIDIR}
@@ -274,7 +270,6 @@
   halo_bndy=0
   halo_blend=0
 elif [ $gtype = regional ]; then
-<<<<<<< HEAD
 # set the links to use the 4 halo grid and orog files
 # these are necessary for creating the boundary data
 #
@@ -283,28 +278,28 @@
 
  # KKUROSAWA
  if [ "${CREATE_RESTART_GDAS_ENS_FLAG}" = YES ]; then
-   ln -sf $FIXDIR/$CASE/${CASE}_grid.tile7.halo0.nc $FIXDIR/$CASE/${CASE}_grid.tile7.nc
-   ln -sf $FIXDIR/$CASE/${CASE}_oro_data.tile7.halo0.nc $FIXDIR/$CASE/${CASE}_oro_data.tile7.nc
-   ln -sf $FIXDIR/$CASE/fix_sfc/${CASE}.vegetation_greenness.tile7.halo0.nc $FIXDIR/$CASE/${CASE}.vegetation_greenness.tile7.nc
-   ln -sf $FIXDIR/$CASE/fix_sfc/${CASE}.soil_type.tile7.halo0.nc $FIXDIR/$CASE/${CASE}.soil_type.tile7.nc
-   ln -sf $FIXDIR/$CASE/fix_sfc/${CASE}.slope_type.tile7.halo0.nc $FIXDIR/$CASE/${CASE}.slope_type.tile7.nc
-   ln -sf $FIXDIR/$CASE/fix_sfc/${CASE}.substrate_temperature.tile7.halo0.nc $FIXDIR/$CASE/${CASE}.substrate_temperature.tile7.nc
-   ln -sf $FIXDIR/$CASE/fix_sfc/${CASE}.facsf.tile7.halo0.nc $FIXDIR/$CASE/${CASE}.facsf.tile7.nc
-   ln -sf $FIXDIR/$CASE/fix_sfc/${CASE}.maximum_snow_albedo.tile7.halo0.nc $FIXDIR/$CASE/${CASE}.maximum_snow_albedo.tile7.nc
-   ln -sf $FIXDIR/$CASE/fix_sfc/${CASE}.snowfree_albedo.tile7.halo0.nc $FIXDIR/$CASE/${CASE}.snowfree_albedo.tile7.nc
-   ln -sf $FIXDIR/$CASE/fix_sfc/${CASE}.vegetation_type.tile7.halo0.nc $FIXDIR/$CASE/${CASE}.vegetation_type.tile7.nc
+   ${NLN} $FIXDIR/$CASE/${CASE}_grid.tile7.halo0.nc $FIXDIR/$CASE/${CASE}_grid.tile7.nc
+   ${NLN} $FIXDIR/$CASE/${CASE}_oro_data.tile7.halo0.nc $FIXDIR/$CASE/${CASE}_oro_data.tile7.nc
+   ${NLN} $FIXDIR/$CASE/fix_sfc/${CASE}.vegetation_greenness.tile7.halo0.nc $FIXDIR/$CASE/${CASE}.vegetation_greenness.tile7.nc
+   ${NLN} $FIXDIR/$CASE/fix_sfc/${CASE}.soil_type.tile7.halo0.nc $FIXDIR/$CASE/${CASE}.soil_type.tile7.nc
+   ${NLN} $FIXDIR/$CASE/fix_sfc/${CASE}.slope_type.tile7.halo0.nc $FIXDIR/$CASE/${CASE}.slope_type.tile7.nc
+   ${NLN} $FIXDIR/$CASE/fix_sfc/${CASE}.substrate_temperature.tile7.halo0.nc $FIXDIR/$CASE/${CASE}.substrate_temperature.tile7.nc
+   ${NLN} $FIXDIR/$CASE/fix_sfc/${CASE}.facsf.tile7.halo0.nc $FIXDIR/$CASE/${CASE}.facsf.tile7.nc
+   ${NLN} $FIXDIR/$CASE/fix_sfc/${CASE}.maximum_snow_albedo.tile7.halo0.nc $FIXDIR/$CASE/${CASE}.maximum_snow_albedo.tile7.nc
+   ${NLN} $FIXDIR/$CASE/fix_sfc/${CASE}.snowfree_albedo.tile7.halo0.nc $FIXDIR/$CASE/${CASE}.snowfree_albedo.tile7.nc
+   ${NLN} $FIXDIR/$CASE/fix_sfc/${CASE}.vegetation_type.tile7.halo0.nc $FIXDIR/$CASE/${CASE}.vegetation_type.tile7.nc
    orog_files_target_grid='"'${CASE}'_oro_data.tile7.halo0.nc"'
  else
-   ln -sf $FIXDIR/$CASE/${CASE}_grid.tile7.halo4.nc $FIXDIR/$CASE/${CASE}_grid.tile7.nc
-   ln -sf $FIXDIR/$CASE/${CASE}_oro_data.tile7.halo4.nc $FIXDIR/$CASE/${CASE}_oro_data.tile7.nc
-   ln -sf $FIXDIR/$CASE/fix_sfc/${CASE}.vegetation_greenness.tile7.halo4.nc $FIXDIR/$CASE/${CASE}.vegetation_greenness.tile7.nc
-   ln -sf $FIXDIR/$CASE/fix_sfc/${CASE}.soil_type.tile7.halo4.nc $FIXDIR/$CASE/${CASE}.soil_type.tile7.nc
-   ln -sf $FIXDIR/$CASE/fix_sfc/${CASE}.slope_type.tile7.halo4.nc $FIXDIR/$CASE/${CASE}.slope_type.tile7.nc
-   ln -sf $FIXDIR/$CASE/fix_sfc/${CASE}.substrate_temperature.tile7.halo4.nc $FIXDIR/$CASE/${CASE}.substrate_temperature.tile7.nc
-   ln -sf $FIXDIR/$CASE/fix_sfc/${CASE}.facsf.tile7.halo4.nc $FIXDIR/$CASE/${CASE}.facsf.tile7.nc
-   ln -sf $FIXDIR/$CASE/fix_sfc/${CASE}.maximum_snow_albedo.tile7.halo4.nc $FIXDIR/$CASE/${CASE}.maximum_snow_albedo.tile7.nc
-   ln -sf $FIXDIR/$CASE/fix_sfc/${CASE}.snowfree_albedo.tile7.halo4.nc $FIXDIR/$CASE/${CASE}.snowfree_albedo.tile7.nc
-   ln -sf $FIXDIR/$CASE/fix_sfc/${CASE}.vegetation_type.tile7.halo4.nc $FIXDIR/$CASE/${CASE}.vegetation_type.tile7.nc
+   ${NLN} $FIXDIR/$CASE/${CASE}_grid.tile7.halo4.nc $FIXDIR/$CASE/${CASE}_grid.tile7.nc
+   ${NLN} $FIXDIR/$CASE/${CASE}_oro_data.tile7.halo4.nc $FIXDIR/$CASE/${CASE}_oro_data.tile7.nc
+   ${NLN} $FIXDIR/$CASE/fix_sfc/${CASE}.vegetation_greenness.tile7.halo4.nc $FIXDIR/$CASE/${CASE}.vegetation_greenness.tile7.nc
+   ${NLN} $FIXDIR/$CASE/fix_sfc/${CASE}.soil_type.tile7.halo4.nc $FIXDIR/$CASE/${CASE}.soil_type.tile7.nc
+   ${NLN} $FIXDIR/$CASE/fix_sfc/${CASE}.slope_type.tile7.halo4.nc $FIXDIR/$CASE/${CASE}.slope_type.tile7.nc
+   ${NLN} $FIXDIR/$CASE/fix_sfc/${CASE}.substrate_temperature.tile7.halo4.nc $FIXDIR/$CASE/${CASE}.substrate_temperature.tile7.nc
+   ${NLN} $FIXDIR/$CASE/fix_sfc/${CASE}.facsf.tile7.halo4.nc $FIXDIR/$CASE/${CASE}.facsf.tile7.nc
+   ${NLN} $FIXDIR/$CASE/fix_sfc/${CASE}.maximum_snow_albedo.tile7.halo4.nc $FIXDIR/$CASE/${CASE}.maximum_snow_albedo.tile7.nc
+   ${NLN} $FIXDIR/$CASE/fix_sfc/${CASE}.snowfree_albedo.tile7.halo4.nc $FIXDIR/$CASE/${CASE}.snowfree_albedo.tile7.nc
+   ${NLN} $FIXDIR/$CASE/fix_sfc/${CASE}.vegetation_type.tile7.halo4.nc $FIXDIR/$CASE/${CASE}.vegetation_type.tile7.nc
    orog_files_target_grid='"'${CASE}'_oro_data.tile7.halo4.nc"'
  fi
 
@@ -333,42 +328,6 @@
  fi
 
  halo_blend=${halo_blend}
-=======
-# Set the links to use the 4 halo grid and orog files, which are necessary for creating the boundary data
-  ${NLN} $FIXDIR/$CASE/${CASE}_grid.tile7.halo4.nc $FIXDIR/$CASE/${CASE}_grid.tile7.nc
-  ${NLN} $FIXDIR/$CASE/${CASE}_oro_data.tile7.halo4.nc $FIXDIR/$CASE/${CASE}_oro_data.tile7.nc
-  ${NLN} $FIXDIR/$CASE/fix_sfc/${CASE}.vegetation_greenness.tile7.halo4.nc $FIXDIR/$CASE/${CASE}.vegetation_greenness.tile7.nc
-  ${NLN} $FIXDIR/$CASE/fix_sfc/${CASE}.soil_type.tile7.halo4.nc $FIXDIR/$CASE/${CASE}.soil_type.tile7.nc
-  ${NLN} $FIXDIR/$CASE/fix_sfc/${CASE}.slope_type.tile7.halo4.nc $FIXDIR/$CASE/${CASE}.slope_type.tile7.nc
-  ${NLN} $FIXDIR/$CASE/fix_sfc/${CASE}.substrate_temperature.tile7.halo4.nc $FIXDIR/$CASE/${CASE}.substrate_temperature.tile7.nc
-  ${NLN} $FIXDIR/$CASE/fix_sfc/${CASE}.facsf.tile7.halo4.nc $FIXDIR/$CASE/${CASE}.facsf.tile7.nc
-  ${NLN} $FIXDIR/$CASE/fix_sfc/${CASE}.maximum_snow_albedo.tile7.halo4.nc $FIXDIR/$CASE/${CASE}.maximum_snow_albedo.tile7.nc
-  ${NLN} $FIXDIR/$CASE/fix_sfc/${CASE}.snowfree_albedo.tile7.halo4.nc $FIXDIR/$CASE/${CASE}.snowfree_albedo.tile7.nc
-  ${NLN} $FIXDIR/$CASE/fix_sfc/${CASE}.vegetation_type.tile7.halo4.nc $FIXDIR/$CASE/${CASE}.vegetation_type.tile7.nc
-  if [ $nest_grids -gt 1 ]; then
-    ${NLN} $FIXDIR/$CASE/${CASE}_coarse_mosaic.nc $FIXDIR/$CASE/${CASE}_mosaic.nc
-  fi
-  mosaic_file_target_grid="$FIXDIR/$CASE/${CASE}_mosaic.nc"
-  orog_files_target_grid='"'${CASE}'_oro_data.tile7.halo4.nc"'
-  convert_atm=.true.
-  if [ $REGIONAL -eq 1 ]; then
-    regional=1
-    convert_sfc=.true.
-    if [ $input_type = "grib2" ]; then
-      convert_nst=.false.
-    else
-      convert_nst=.true.
-    fi
-  elif [ $REGIONAL -eq 2 ]; then
-    regional=2
-    convert_sfc=.false.
-    convert_nst=.false.
-  else
-    echo "WARNING: Wrong gtype: $gtype REGIONAL: $REGIONAL combination"
-  fi
-  halo_bndy=4
-  halo_blend=${halo_blend}
->>>>>>> 6af8a94c
 else
   echo "Error: please specify grid type with 'gtype' as uniform, stretch, nest, or regional"
   exit 9
@@ -408,16 +367,12 @@
 /
 EOF
 
-<<<<<<< HEAD
 # KKUROSAWA
 if [ "${CREATE_RESTART_GDAS_ENS_FLAG}" = YES ]; then
-  cp -p /work/noaa/aoml-hafsda/kurosawa/WORK/HAFS_RUN/TEST_20211021/sorc/hafs_utils_new.fd/exec/chgres_cube  ./hafs_chgres_cube.x
-else
-  cp -p ${CHGRESCUBEEXEC} ./hafs_chgres_cube.x
-fi
-=======
-${NCP} -p ${CHGRESCUBEEXEC} ./hafs_chgres_cube.x
->>>>>>> 6af8a94c
+  ${NCP} -p /work/noaa/aoml-hafsda/kurosawa/WORK/HAFS_RUN/TEST_20211021/sorc/hafs_utils_new.fd/exec/chgres_cube  ./hafs_chgres_cube.x
+else
+  ${NCP} -p ${CHGRESCUBEEXEC} ./hafs_chgres_cube.x
+fi
 ${APRUNC} ./hafs_chgres_cube.x
 
 if [ $gtype = uniform ] || [ $gtype = stretch ] || [ $gtype = nest ]; then
@@ -429,7 +384,6 @@
     tile=$(($tile + 1))
   done
 elif [ $gtype = regional ]; then
-<<<<<<< HEAD
 #
 # move output files to save directory
 #
@@ -444,14 +398,10 @@
   mv fv_tracer.res.tile1.nc   ${OUTDIR}/
   mv out.sfc.tile7.nc         ${OUTDIR}/
 else
-=======
-  # Move output files to save directory
->>>>>>> 6af8a94c
   mv gfs_ctrl.nc ${OUTDIR}/gfs_ctrl.nc
   mv gfs.bndy.nc ${OUTDIR}/gfs_bndy.tile7.000.nc
   mv out.atm.tile7.nc ${OUTDIR}/gfs_data.tile7.nc
   mv out.sfc.tile7.nc ${OUTDIR}/sfc_data.tile7.nc
-<<<<<<< HEAD
 fi
 #
 #remove the links that were set above for the halo4 files
@@ -466,19 +416,6 @@
  rm $FIXDIR/$CASE/${CASE}.maximum_snow_albedo.tile7.nc
  rm $FIXDIR/$CASE/${CASE}.snowfree_albedo.tile7.nc
  rm $FIXDIR/$CASE/${CASE}.vegetation_type.tile7.nc
-=======
-  # Remove the links that were set above for the halo4 files
-  rm $FIXDIR/$CASE/${CASE}_grid.tile7.nc
-  rm $FIXDIR/$CASE/${CASE}_oro_data.tile7.nc
-  rm $FIXDIR/$CASE/${CASE}.vegetation_greenness.tile7.nc
-  rm $FIXDIR/$CASE/${CASE}.soil_type.tile7.nc
-  rm $FIXDIR/$CASE/${CASE}.slope_type.tile7.nc
-  rm $FIXDIR/$CASE/${CASE}.substrate_temperature.tile7.nc
-  rm $FIXDIR/$CASE/${CASE}.facsf.tile7.nc
-  rm $FIXDIR/$CASE/${CASE}.maximum_snow_albedo.tile7.nc
-  rm $FIXDIR/$CASE/${CASE}.snowfree_albedo.tile7.nc
-  rm $FIXDIR/$CASE/${CASE}.vegetation_type.tile7.nc
->>>>>>> 6af8a94c
 else
   echo "Error: please specify grid type with 'gtype' as uniform, stretch, nest, or regional"
   exit 9
