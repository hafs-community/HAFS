--- conflicted
+++ resolved
@@ -4,10 +4,6 @@
 
 CASE=${CASE:-C768}
 CRES=`echo $CASE | cut -c 2-`
-<<<<<<< HEAD
-=======
-gtype=${gtype:-regional}    # grid type = uniform, stretch, nest, or stand alone regional
->>>>>>> 3f3eb169
 
 CDUMP=gfs                   # gfs or gdas
 LEVS=${LEVS:-65}
