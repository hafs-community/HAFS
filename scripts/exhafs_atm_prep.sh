#!/bin/sh

set -xe

NCP=${NCP:-'/bin/cp'}
NLN=${NLN:-'/bin/ln -sf'}
NDATE=${NDATE:-ndate}

TOTAL_TASKS=${TOTAL_TASKS:-2016}
NCTSK=${NCTSK:-12}
NCNODE=${NCNODE:-24}
OMP_NUM_THREADS=${OMP_NUM_THREADS:-2}
OMP_STACKSIZE=${OMP_STACKSIZE:-2048m}
APRUNC=${APRUNC:-"aprun -b -j1 -n${TOTAL_TASKS} -N${NCTSK} -d${OMP_NUM_THREADS} -cc depth"}
export APRUN=time

CDATE=${CDATE:-${YMDH}}
cyc=${cyc:-00}
STORM=${STORM:-FAKE}
STORMID=${STORMID:-00L}

export CASE=${CASE:-C768}
export CRES=`echo $CASE | cut -c 2-`
export gtype=${gtype:-regional}
export gridfixdir=${gridfixdir:-'/let/hafs_grid/generate/grid'}
export LEVS=${LEVS:-65}
export istart_nest=${istart_nest:-46}
export jstart_nest=${jstart_nest:-238}
export iend_nest=${iend_nest:-1485}
export jend_nest=${jend_nest:-1287}
export stretch_fac=${stretch_fac:-1.0001}
export target_lon=${target_lon:--62.0}
export target_lat=${target_lat:-22.0}
export refine_ratio=${refine_ratio:-4}
export res=${res:-$CRES}
export halo=${halo:-3}
export halop1=${halop1:-4}
export halo0=${halo0:-0}
export NTRAC=7

export FIXam=${FIXhafs}/fix_am
export FIXorog=${FIXhafs}/fix_orog
export FIXfv3=${FIXhafs}/fix_fv3
export FIXsfc_climo=${FIXhafs}/fix_sfc_climo

export MAKEHGRIDEXEC=${EXEChafs}/hafs_make_hgrid.x
export MAKEMOSAICEXEC=${EXEChafs}/hafs_make_solo_mosaic.x
export FILTERTOPOEXEC=${EXEChafs}/hafs_filter_topo.x
export FREGRIDEXEC=${EXEChafs}/hafs_fregrid.x
export OROGEXEC=${EXEChafs}/hafs_orog.x
export SHAVEEXEC=${EXEChafs}/hafs_shave.x
export SFCCLIMOEXEC=${EXEChafs}/hafs_sfc_climo_gen.x

export MAKEGRIDSSH=${USHhafs}/hafs_make_grid.sh
export MAKEOROGSSH=${USHhafs}/hafs_make_orog.sh
export FILTERTOPOSSH=${USHhafs}/hafs_filter_topo.sh
export STORMCENTERPY=${USHhafs}/GFDLgrid-stormcenter.py

export gridfixdir=${gridfixdir:-'/let/hafs_grid/generate/grid'}
export script_dir=${USHhafs}
export exec_dir=${EXEChafs}
export out_dir=${OUTDIR:-${WORKhafs}/intercom/grid}
export DATA=${DATA:-${WORKhafs}/atm_prep}

# If gridfixdir is specified and exists, use the grid fix files directly
if [ -d $gridfixdir ]; then
  echo "$gridfixdir is specified and exists."
  echo "Copy the grid fix files directly."
  cp -r $gridfixdir/* ${out_dir}/
  ls ${out_dir}
  exit
fi

# Otherwise, generate grid according to the following parameters
#----------------------------------------------------------------
if [ $gtype = uniform ];  then
  echo "creating uniform ICs"
elif [ $gtype = stretch ]; then
  export stretch_fac=${stretch_fac:-1.5}      # Stretching factor for the grid
  export target_lon=${target_lon:--97.5}      # center longitude of the highest resolution tile
  export target_lat=${target_lat:-35.5}       # center latitude of the highest resolution tile
  echo "creating stretched grid"
elif [ $gtype = nest -o $gtype = regional ]; then
  export stretch_fac=${stretch_fac:-1.0001}   # Stretching factor for the grid
  export target_lon=${target_lon:--62.0}      # center longitude of the highest resolution tile
  export target_lat=${target_lat:-22.0}       # center latitude of the highest resolution tile

  export nest_grids=${nest_grids:-1}
  export parent_tile=${parent_tile:-6}
  export refine_ratio=${refine_ratio:-4}
  export istart_nest=${istart_nest:-46}
  export jstart_nest=${jstart_nest:-238}
  export iend_nest=${iend_nest:-1485}
  export jend_nest=${jend_nest:-1287}

  export halo=${halo:-3}                      # halo size to be used in the atmosphere cubic sphere model for the grid tile.
  export halop1=${halop1:-4}                  # halo size that will be used for the orography and grid tile in chgres
  export halo0=${halo0:-0}                    # no halo, used to shave the filtered orography for use in the model

  echo "creating grid for gtype of $gtype"
else
  echo "Error: please specify grid type with 'gtype' as uniform, stretch, nest or regional"
  exit 1
fi


#----------------------------------------------------------------
#----------------------------------------------------------------
#----------------------------------------------------------------
# MAKE GRID AND OROGRAPHY

export grid_dir=$DATA/grid
export orog_dir=$DATA/orog
if [ $gtype = uniform ] || [ $gtype = stretch ] ;  then
  export filter_dir=$DATA/filter_topo
elif [ $gtype = nest ] || [ $gtype = regional ] ;  then
  export filter_dir=$DATA/filter_topo
  export filter_dir=$orog_dir   # nested grid topography will be filtered online
fi
mkdir -p $grid_dir $orog_dir $filter_dir


#----------------------------------------------------------------
#----------------------------------------------------------------
# uniform or stretched global grid
if [ $gtype = uniform ] || [ $gtype = stretch ] ;  then
  export ntiles=6
  date
  echo "............ execute $MAKEGRIDSSH ................."
  if [ $gtype = uniform ];  then
    ${APRUNS} $MAKEGRIDSSH $CRES $grid_dir $script_dir
  elif [ $gtype = stretch ]; then
    ${APRUNS} $MAKEGRIDSSH $CRES $grid_dir $stretch_fac $target_lon $target_lat $script_dir
  fi
  date
  echo "............ execute $MAKEOROGSSH ................."
  # Run multiple tiles simulatneously for the orography

  echo "${APRUNO} $MAKEOROGSSH $CRES 1 $grid_dir $orog_dir $script_dir $FIXorog $DATA ${BACKGROUND}" >$DATA/orog.file1
  echo "${APRUNO} $MAKEOROGSSH $CRES 2 $grid_dir $orog_dir $script_dir $FIXorog $DATA ${BACKGROUND}" >>$DATA/orog.file1
  echo "${APRUNO} $MAKEOROGSSH $CRES 3 $grid_dir $orog_dir $script_dir $FIXorog $DATA ${BACKGROUND}" >>$DATA/orog.file1
  echo "${APRUNO} $MAKEOROGSSH $CRES 4 $grid_dir $orog_dir $script_dir $FIXorog $DATA ${BACKGROUND}" >>$DATA/orog.file1
  echo "${APRUNO} $MAKEOROGSSH $CRES 5 $grid_dir $orog_dir $script_dir $FIXorog $DATA ${BACKGROUND}" >>$DATA/orog.file1
  echo "${APRUNO} $MAKEOROGSSH $CRES 6 $grid_dir $orog_dir $script_dir $FIXorog $DATA ${BACKGROUND}" >>$DATA/orog.file1
if [ "$machine" = hera ] || [ "$machine" = orion ] || [ "$machine" = jet ]; then
  echo 'wait' >> orog.file1
fi
  chmod u+x $DATA/orog.file1
  #aprun -j 1 -n 4 -N 4 -d 6 -cc depth cfp $DATA/orog.file1
  if [ ${machine} = "wcoss2" ]; then
     ncmd=$(cat $DATA/orog.file1 | wc -l)
     ncmd_max=$((ncmd < TOTAL_TASKS ? ncmd : TOTAL_TASKS))
#     $APRUNCFP  -n $ncmd_max cfp $DATA/orog.file1
     $DATA/orog.file1
  else
     ${APRUNF} $DATA/orog.file1
  fi
  wait
  #rm $DATA/orog.file1
  date
  echo "............ execute $FILTERTOPOSSH .............."
  $FILTERTOPOSSH $CRES $grid_dir $orog_dir $filter_dir
  echo "Grid and orography files are now prepared"


#----------------------------------------------------------------
#----------------------------------------------------------------
# nested grid
elif [ $gtype = nest ]; then
  export ntiles=$((6 + ${nest_grids}))
  date
  echo "............ execute $MAKEGRIDSSH ................."
  #${APRUNS} $MAKEGRIDSSH $CRES $grid_dir $stretch_fac $target_lon $target_lat $refine_ratio $istart_nest $jstart_nest $iend_nest $jend_nest $halo $script_dir
  ${APRUNS} $MAKEGRIDSSH $CRES $grid_dir $stretch_fac $target_lon $target_lat \
       $nest_grids \
       "$parent_tile" \
       "$refine_ratio" \
       "$istart_nest" \
       "$jstart_nest" \
       "$iend_nest" \
       "$jend_nest" \
       $halo $script_dir
  date
  echo "............ execute $MAKEOROGSSH ................."
  # Run multiple tiles simulatneously for the orography
  echo "${APRUNO} $MAKEOROGSSH $CRES 1 $grid_dir $orog_dir $script_dir $FIXorog $DATA ${BACKGROUND}" >$DATA/orog.file1
  for itile in $(seq 2 $ntiles)
  do 
    echo "${APRUNO} $MAKEOROGSSH $CRES ${itile} $grid_dir $orog_dir $script_dir $FIXorog $DATA ${BACKGROUND}" >>$DATA/orog.file1
  done
if [ "$machine" = hera ] || [ "$machine" = orion ] || [ "$machine" = jet ]; then
  echo 'wait' >> orog.file1
fi
  chmod u+x $DATA/orog.file1
  #aprun -j 1 -n 4 -N 4 -d 6 -cc depth cfp $DATA/orog.file1
  if [ ${machine} = "wcoss2" ]; then
     ncmd=$(cat $DATA/orog.file1 | wc -l)
     ncmd_max=$((ncmd < TOTAL_TASKS ? ncmd : TOTAL_TASKS))
#     $APRUNCFP  -n $ncmd_max cfp $DATA/orog.file1
     $DATA/orog.file1
  else
     ${APRUNF} $DATA/orog.file1
  fi
  wait
  #rm $DATA/orog.file1
  date
  echo "Grid and orography files are now prepared"

<<<<<<< HEAD
# regional grid with nests
elif [ $gtype = regional ] && [ ${nest_grids} -gt 1 ]; then

  export ntiles=$((6 + ${nest_grids}))
  echo "............ execute $MAKEGRIDSSH ................."
  #${APRUNS} $MAKEGRIDSSH $CRES $grid_dir $stretch_fac $target_lon $target_lat $refine_ratio $istart_nest $jstart_nest $iend_nest $jend_nest $halo $script_dir
  ${APRUNS} $MAKEGRIDSSH $CRES $grid_dir $stretch_fac $target_lon $target_lat \
       $nest_grids \
       "$parent_tile" \
       "$refine_ratio" \
       "$istart_nest" \
       "$jstart_nest" \
       "$iend_nest" \
       "$jend_nest" \
       $halo $script_dir
  date
  echo "............ execute $MAKEOROGSSH ................."
  # Run multiple tiles simulatneously for the orography
  echo "${APRUNO} $MAKEOROGSSH $CRES 7 $grid_dir $orog_dir $script_dir $FIXorog $DATA ${BACKGROUND}" >$DATA/orog.file1
  for itile in $(seq 8 $ntiles)
  do
    echo "${APRUNO} $MAKEOROGSSH $CRES ${itile} $grid_dir $orog_dir $script_dir $FIXorog $DATA ${BACKGROUND}" >>$DATA/orog.file1
  done
if [ "$machine" = hera ] || [ "$machine" = orion ] || [ "$machine" = jet ]; then
  echo 'wait' >> orog.file1
fi
  chmod u+x $DATA/orog.file1
  #aprun -j 1 -n 4 -N 4 -d 6 -cc depth cfp $DATA/orog.file1
  if [ ${machine} = "wcoss2" ]; then
     ncmd=$(cat $DATA/orog.file1 | wc -l)
     ncmd_max=$((ncmd < TOTAL_TASKS ? ncmd : TOTAL_TASKS))
#     $APRUNCFP  -n $ncmd_max cfp $DATA/orog.file1
     $DATA/orog.file1
  else
     ${APRUNF} $DATA/orog.file1
  fi
  wait
  #rm $DATA/orog.file1
  date
  echo "Grid and orography files are now prepared"
=======
>>>>>>> 97370818

#----------------------------------------------------------------
#----------------------------------------------------------------
# regional grid with nests
#elif [ $gtype = regional ] && [ ${nest_grids} -gt 1 ]; then
elif [ "${gtype}" == "regional" ]; then

  #----------------------------------------------------------------
  # Create Tile 7 (parent domain) halo.
  echo "............ Creating/preparing the halo for Tile 7 .............."
  export ntiles=1
  tile=7

  # Tile 7 grid locations and refinement ratio
  iend_nest_t7=`echo $iend_nest | cut -d , -f 1`
  istart_nest_t7=`echo $istart_nest | cut -d , -f 1`
  jend_nest_t7=`echo $jend_nest | cut -d , -f 1`
  jstart_nest_t7=`echo $jstart_nest | cut -d , -f 1`
  refine_ratio_t7=`echo $refine_ratio | cut -d , -f 1`

  # number of Tile 7 grid points
  nptsx=`expr $iend_nest_t7 - $istart_nest_t7 + 1`
  nptsy=`expr $jend_nest_t7 - $jstart_nest_t7 + 1`

  # number of compute grid points
  npts_cgx=`expr $nptsx  \* $refine_ratio_t7 / 2`
  npts_cgy=`expr $nptsy  \* $refine_ratio_t7 / 2`
 
  # figure out how many columns/rows to add in each direction so we have at least 5 halo points
  # for make_hgrid and the orography program
  index=0
  add_subtract_value=0
  while (test "$index" -le "0")
  do
    add_subtract_value=`expr $add_subtract_value + 1`
    iend_nest_halo=`expr $iend_nest_t7 + $add_subtract_value`
    istart_nest_halo=`expr $istart_nest_t7 - $add_subtract_value`
    newpoints_i=`expr $iend_nest_halo - $istart_nest_halo + 1`
    newpoints_cg_i=`expr $newpoints_i  \* $refine_ratio_t7 / 2`
    diff=`expr $newpoints_cg_i - $npts_cgx`
    if [ $diff -ge 10 ]; then 
      index=`expr $index + 1`
    fi
  done
  jend_nest_halo=`expr $jend_nest_t7 + $add_subtract_value`
  jstart_nest_halo=`expr $jstart_nest_t7 - $add_subtract_value`

  echo "================================================================================== "
  echo "For refine_ratio= $refine_ratio_t7" 
  echo " iend_nest= $iend_nest_t7 iend_nest_halo= $iend_nest_halo istart_nest= $istart_nest_t7 istart_nest_halo= $istart_nest_halo"
  echo " jend_nest= $jend_nest_t7 jend_nest_halo= $jend_nest_halo jstart_nest= $jstart_nest_t7 jstart_nest_halo= $jstart_nest_halo"
  echo "================================================================================== "

  echo "............ execute $MAKEGRIDSSH ................."
  ${APRUNS} $MAKEGRIDSSH $CRES $grid_dir $stretch_fac $target_lon $target_lat $refine_ratio $istart_nest_halo $jstart_nest_halo $iend_nest_halo $jend_nest_halo $halo $script_dir

  date
  echo "............ execute $MAKEOROGSSH ................."
  #echo "$MAKEOROGSSH $CRES 7 $grid_dir $orog_dir $script_dir $FIXorog $DATA " >$DATA/orog.file1
  echo "${APRUNO} $MAKEOROGSSH $CRES 7 $grid_dir $orog_dir $script_dir $FIXorog $DATA ${BACKGROUND}" >$DATA/orog.file1
if [ "$machine" = hera ] || [ "$machine" = orion ] || [ "$machine" = jet ]; then
  echo 'wait' >> orog.file1
fi
  chmod u+x $DATA/orog.file1
  #aprun -j 1 -n 4 -N 4 -d 6 -cc depth cfp $DATA/orog.file1
  if [ ${machine} = "wcoss2" ]; then
     ncmd=$(cat $DATA/orog.file1 | wc -l)
     ncmd_max=$((ncmd < TOTAL_TASKS ? ncmd : TOTAL_TASKS))
#     $APRUNCFP  -n $ncmd_max cfp $DATA/orog.file1
     $DATA/orog.file1
  else
     ${APRUNF} $DATA/orog.file1
  fi
  wait
  #rm $DATA/orog.file1

  date
  echo "............ execute $FILTERTOPOSSH .............."
  ${APRUNS} $FILTERTOPOSSH $CRES $grid_dir $orog_dir $filter_dir

  echo "............ execute shave to reduce grid and orography files to required compute size .............."
  cd $filter_dir
  # shave the orography file and then the grid file, the echo creates the input file that contains the number of required points
  # in x and y and the input and output file names.This first run of shave uses a halo of 4. This is necessary so that chgres will create BC's 
  # with 4 rows/columns which is necessary for pt.
  echo $npts_cgx $npts_cgy $halop1 \'$filter_dir/oro.${CASE}.tile${tile}.nc\' \'$filter_dir/oro.${CASE}.tile${tile}.shave.nc\' >input.shave.orog
  echo $npts_cgx $npts_cgy $halop1 \'$filter_dir/${CASE}_grid.tile${tile}.nc\' \'$filter_dir/${CASE}_grid.tile${tile}.shave.nc\' >input.shave.grid

  #aprun -n 1 -N 1 -j 1 -d 1 -cc depth $exec_dir/shave.x <input.shave.orog
  #aprun -n 1 -N 1 -j 1 -d 1 -cc depth $exec_dir/shave.x <input.shave.grid
  ${APRUNS} ${SHAVEEXEC} < input.shave.orog
  ${APRUNS} ${SHAVEEXEC} < input.shave.grid

  # Copy the shaved files with the halo of 4
  cp $filter_dir/oro.${CASE}.tile${tile}.shave.nc $out_dir/${CASE}_oro_data.tile${tile}.halo${halop1}.nc
  cp $filter_dir/${CASE}_grid.tile${tile}.shave.nc  $out_dir/${CASE}_grid.tile${tile}.halo${halop1}.nc

  # Now shave the orography file with no halo and then the grid file with a halo of 3. This is necessary for running the model.
  echo $npts_cgx $npts_cgy $halo \'$filter_dir/oro.${CASE}.tile${tile}.nc\' \'$filter_dir/oro.${CASE}.tile${tile}.shave.nc\' >input.shave.orog.halo${halo}
  echo $npts_cgx $npts_cgy $halo \'$filter_dir/${CASE}_grid.tile${tile}.nc\' \'$filter_dir/${CASE}_grid.tile${tile}.shave.nc\' >input.shave.grid.halo${halo}
  ${APRUNS} ${SHAVEEXEC} < input.shave.orog.halo${halo}
  ${APRUNS} ${SHAVEEXEC} < input.shave.grid.halo${halo}

  # Copy the shaved files with the halo of 3
  cp $filter_dir/oro.${CASE}.tile${tile}.shave.nc $out_dir/${CASE}_oro_data.tile${tile}.halo${halo}.nc
  cp $filter_dir/${CASE}_grid.tile${tile}.shave.nc  $out_dir/${CASE}_grid.tile${tile}.halo${halo}.nc

  # Now shave the orography file and then the grid file with a halo of 0. This is handy for running chgres.
  echo $npts_cgx $npts_cgy $halo0 \'$filter_dir/oro.${CASE}.tile${tile}.nc\' \'$filter_dir/oro.${CASE}.tile${tile}.shave.nc\' >input.shave.orog.halo${halo0}
  echo $npts_cgx $npts_cgy $halo0 \'$filter_dir/${CASE}_grid.tile${tile}.nc\' \'$filter_dir/${CASE}_grid.tile${tile}.shave.nc\' >input.shave.grid.halo${halo0}

  ${APRUNS} ${SHAVEEXEC} < input.shave.orog.halo${halo0}
  ${APRUNS} ${SHAVEEXEC} < input.shave.grid.halo${halo0}

  # Copy the shaved files with the halo of 0
  cp $filter_dir/oro.${CASE}.tile${tile}.shave.nc $out_dir/${CASE}_oro_data.tile${tile}.halo${halo0}.nc
  cp $filter_dir/${CASE}_grid.tile${tile}.shave.nc  $out_dir/${CASE}_grid.tile${tile}.halo${halo0}.nc

  echo "Grid and orography files are now prepared"
  echo "............ Finished preparing Tile 7 halo ................."
  #----------------------------------------------------------------


  #----------------------------------------------------------------
  # If necessary, update i/j locations for Tile 8

  # Check if Tile 8 i/j locations should be computed here
  istart_nest_t8=`echo $istart_nest | cut -d , -f 2`
  iend_nest_t8=`echo $iend_nest | cut -d , -f 2`
  jstart_nest_t8=`echo $jstart_nest | cut -d , -f 2`
  jend_nest_t8=`echo $jend_nest | cut -d , -f 2`

  if [ "${istart_nest_t8}" == "-999" ] || [ "${iend_nest_t8}" == "-999" ] || \
     [ "${jstart_nest_t8}" == "-999" ] || [ "${jend_nest_t8}" == "-999" ]; then

    # Find i/j for the TC center
    GRIDFILE="${out_dir}/${CASE}_grid.tile${tile}.halo${halo0}.nc"
    STORMCENTEROUT="${WORKhafs}/atm_prep/gfdlcentergr.txt"
    TMPVIT="${WORKhafs}/tmpvit"

    source /work2/noaa/aoml-hafs1/galaka/gus-toolbox/conda/load_conda.miniconda3_v397.GPLOT_20220614.sh

    python3 ${STORMCENTERPY} ${STORMID} ${CDATE} ${GRIDFILE} ${TMPVIT} ${STORMCENTEROUT}
    if [ ! -f ${STORMCENTEROUT} ]; then
        echo "ERROR! Could not find the storm center file --> ${STORMCENTEROUT}. Can't proceed."
        exit 1
    fi

    # Read i/j for the TC center
    npx_t7="`echo ${npx} | cut -d',' -f1`"
    icen_nest_t8="`cat ${STORMCENTEROUT} | awk '{$1=$1};1' | cut -d' ' -f1`"
    #icen_nest_t8_sw=$(( ( 2 * npx_t7 ) + 1 - icen_nest_t8))

    npy_t7="`echo ${npy} | cut -d',' -f1`"
    jcen_nest_t8="`cat ${STORMCENTEROUT} | awk '{$1=$1};1' | cut -d' ' -f2`"
    #jcen_nest_t8_sw=$(( ( 2 * npy_t7 ) + 1 - jcen_nest_t8))

    refine_ratio_t8=`echo $refine_ratio | cut -d , -f 2`

    # Calculate istart/iend    
    npx_t8="`echo ${npx} | cut -d',' -f2`"
    ispan=$(( ( npx_t8 - 1 ) * 2 / refine_ratio_t8 ))
    istart_nest_t8=$(( icen_nest_t8 - ( ispan / 2 ) ))
    iend_nest_t8=$(( icen_nest_t8 + ( ispan / 2 ) ))
    if [ $((iend_nest_t8 - istart_nest_t8)) -ne $((ispan-1)) ]; then
        istart_nest_t8=$((istart_nest_t8 + ( iend_nest_t8 - istart_nest_t8 - ispan ) ))
    fi
    if [ $((istart_nest_t8%2)) -eq 0 ]; then
        istart_nest_t8=$(( istart_nest_t8 + 1))
    fi
    if [ $((iend_nest_t8%2)) -eq 1 ]; then
        iend_nest_t8=$(( iend_nest_t8 + 1))
    fi
    #istart_nest_t8_sw=$(( icen_nest_t8_sw - ( ispan / 2 ) ))
    #iend_nest_t8_sw=$(( icen_nest_t8_sw + ( ispan / 2 ) ))
    #if [ $((iend_nest_t8_sw - istart_nest_t8_sw)) -ne $((ispan-1)) ]; then
    #    istart_nest_t8_sw=$((istart_nest_t8_sw + ( iend_nest_t8_sw - istart_nest_t8_sw - ispan ) ))
    #fi
    #if [ $((istart_nest_t8_sw%2)) -eq 0 ]; then
    #    istart_nest_t8_sw=$(( istart_nest_t8_sw + 1))
    #fi
    #if [ $((iend_nest_t8_sw%2)) -eq 1 ]; then
    #    iend_nest_t8_sw=$(( iend_nest_t8_sw + 1))
    #fi

    # Calculate jstart/jend
    npy_t8="`echo ${npy} | cut -d',' -f2`"
    jspan=$(( ( npy_t8 - 1 ) * 2 / refine_ratio_t8 ))
    jstart_nest_t8=$(( jcen_nest_t8 - ( jspan / 2 ) ))
    jend_nest_t8=$(( jcen_nest_t8 + ( jspan / 2 ) ))
    if [ $((jend_nest_t8 - jstart_nest_t8)) -ne $((jspan-1)) ]; then
        jstart_nest_t8=$((jstart_nest_t8 + ( jend_nest_t8 - jstart_nest_t8 - jspan ) ))
    fi
    if [ $((jstart_nest_t8%2)) -eq 0 ]; then
        jstart_nest_t8=$(( jstart_nest_t8 + 1))
    fi
    if [ $((jend_nest_t8%2)) -eq 1 ]; then
        jend_nest_t8=$(( jend_nest_t8 + 1))
    fi
    #jstart_nest_t8_sw=$(( jcen_nest_t8_sw - ( jspan / 2 ) ))
    #jend_nest_t8_sw=$(( jcen_nest_t8_sw + ( jspan / 2 ) ))
    #if [ $((jend_nest_t8_sw - jstart_nest_t8_sw)) -ne $((jspan-1)) ]; then
    #    jstart_nest_t8_sw=$((jstart_nest_t8_sw + ( jend_nest_t8_sw - jstart_nest_t8_sw - jspan ) ))
    #fi
    #if [ $((jstart_nest_t8_sw%2)) -eq 0 ]; then
    #    jstart_nest_t8_sw=$(( jstart_nest_t8_sw + 1))
    #fi
    #if [ $((jend_nest_t8_sw%2)) -eq 1 ]; then
    #    jend_nest_t8_sw=$(( jend_nest_t8_sw + 1))
    #fi

    # Update comma-separated i/j variables
    istart_nest="`echo ${istart_nest} | cut -d',' -f1`,${istart_nest_t8}"
    iend_nest="`echo ${iend_nest} | cut -d',' -f1`,${iend_nest_t8}"
    jstart_nest="`echo ${jstart_nest} | cut -d',' -f1`,${jstart_nest_t8}"
    jend_nest="`echo ${jend_nest} | cut -d',' -f1`,${jend_nest_t8}"
    #istart_nest_sw="`echo ${istart_nest} | cut -d',' -f1`,${istart_nest_t8_sw}"
    #iend_nest_sw="`echo ${iend_nest} | cut -d',' -f1`,${iend_nest_t8_sw}"
    #jstart_nest_sw="`echo ${jstart_nest} | cut -d',' -f1`,${jstart_nest_t8_sw}"
    #jend_nest_sw="`echo ${jend_nest} | cut -d',' -f1`,${jend_nest_t8_sw}"

    # Update storm1.conf and storm1.holdvars.txt for future tasks
    sed -i -e 's/^istart_nest = [0-9]\{3,4\},-999$/istart_nest = '${istart_nest}'/g' ${COMhafs}/storm1.conf
    sed -i -e 's/^iend_nest = [0-9]\{3,4\},-999$/iend_nest = '${iend_nest}'/g' ${COMhafs}/storm1.conf
    sed -i -e 's/^jstart_nest = [0-9]\{3,4\},-999$/jstart_nest = '${jstart_nest}'/g' ${COMhafs}/storm1.conf
    sed -i -e 's/^jend_nest = [0-9]\{3,4\},-999$/jend_nest = '${jend_nest}'/g' ${COMhafs}/storm1.conf
    sed -i -e 's/^export istart_nest=[0-9]\{3,4\},-999$/export istart_nest='${istart_nest}'/g' ${COMhafs}/storm1.holdvars.txt
    sed -i -e 's/^export iend_nest=[0-9]\{3,4\},-999$/export iend_nest='${iend_nest}'/g' ${COMhafs}/storm1.holdvars.txt
    sed -i -e 's/^export jstart_nest=[0-9]\{3,4\},-999$/export jstart_nest='${jstart_nest}'/g' ${COMhafs}/storm1.holdvars.txt
    sed -i -e 's/^export jend_nest=[0-9]\{3,4\},-999$/export jend_nest='${jend_nest}'/g' ${COMhafs}/storm1.holdvars.txt
    sed -i -e 's/^export istart_nest_ens=[0-9]\{3,4\},-999$/export istart_nest_ens='${istart_nest}'/g' ${COMhafs}/storm1.holdvars.txt
    sed -i -e 's/^export iend_nest_ens=[0-9]\{3,4\},-999$/export iend_nest_ens='${iend_nest}'/g' ${COMhafs}/storm1.holdvars.txt
    sed -i -e 's/^export jstart_nest_ens=[0-9]\{3,4\},-999$/export jstart_nest_ens='${jstart_nest}'/g' ${COMhafs}/storm1.holdvars.txt
    sed -i -e 's/^export jend_nest_ens=[0-9]\{3,4\},-999$/export jend_nest_ens='${jend_nest}'/g' ${COMhafs}/storm1.holdvars.txt

    # Get storm center from vitals and update storm1.conf/storm1.holdvars.txt for future tasks
    tclat=echo "`awk '{print $6}' ${WORKhafs}/tmpvit | rev | cut -c2- | rev` / 10" | bc -l | xargs printf "%.1f\n"
    if [ "$(awk '{print $6}' ${WORKhafs}/tmpvit | rev | cut -c1)" == "S" ]; then
        tclat=$(( tclat * -1 ))
    fi
    tclon=echo "`awk '{print $7}' ${WORKhafs}/tmpvit | rev | cut -c2- | rev` / 10" | bc -l | xargs printf "%.1f\n"
    if [ "$(awk '{print $7}' ${WORKhafs}/tmpvit | rev | cut -c1)" == "W" ]; then
        tclon=$(( tclon * -1 ))
    fi
    sed -i -e 's/^output_grid_cen_lon = {domlon},*$/output_grid_cen_lon = {domlon},'${tclon}'/g' ${COMhafs}/storm1.conf
    sed -i -e 's/^output_grid_cen_lat = {domlat},*$/output_grid_cen_lat = {domlat},'${tclat}'/g' ${COMhafs}/storm1.conf
    sed -i -e 's/^output_grid_cen_lon=*,*$/output_grid_cen_lon='${target_lon}','${tclon}'/g' ${COMhafs}/storm1.holdvars.txt
    sed -i -e 's/^output_grid_cen_lat=*,*$/output_grid_cen_lat='${target_lat}','${tclat}'/g' ${COMhafs}/storm1.holdvars.txt

  fi
  #----------------------------------------------------------------


  #----------------------------------------------------------------
  # Create Tile 7 and Tile 8
  if [ ${nest_grids} -gt 1 ]; then
    export ntiles=$((6 + ${nest_grids}))

    echo "================================================================================== "
    echo "For refine_ratio= $refine_ratio"
    echo " iend_nest= $iend_nest istart_nest= $istart_nest"
    echo " jend_nest= $jend_nest jstart_nest= $jstart_nest"
    echo "================================================================================== "
 
    echo "............ execute $MAKEGRIDSSH ................."
    #${APRUNS} $MAKEGRIDSSH $CRES $grid_dir $stretch_fac $target_lon $target_lat $refine_ratio $istart_nest $jstart_nest $iend_nest $jend_nest $halo $script_dir
    ${APRUNS} $MAKEGRIDSSH $CRES $grid_dir $stretch_fac $target_lon $target_lat \
         $nest_grids \
         "$parent_tile" \
         "$refine_ratio" \
         "$istart_nest" \
         "$jstart_nest" \
         "$iend_nest" \
         "$jend_nest" \
         $halo $script_dir
    date
    echo "............ execute $MAKEOROGSSH ................."
    # Run multiple tiles simulatneously for the orography
    echo "${APRUNO} $MAKEOROGSSH $CRES 7 $grid_dir $orog_dir $script_dir $FIXorog $DATA ${BACKGROUND}" >$DATA/orog.file1
    for itile in $(seq 8 $ntiles)
    do
      echo "${APRUNO} $MAKEOROGSSH $CRES ${itile} $grid_dir $orog_dir $script_dir $FIXorog $DATA ${BACKGROUND}" >>$DATA/orog.file1
    done
    if [ "$machine" = hera ] || [ "$machine" = orion ] || [ "$machine" = jet ]; then
      echo 'wait' >> ${DATA}/orog.file1
    fi
    chmod u+x $DATA/orog.file1
    #aprun -j 1 -n 4 -N 4 -d 6 -cc depth cfp $DATA/orog.file1
    ${APRUNF} $DATA/orog.file1
    wait
    #rm $DATA/orog.file1
    date
    echo "Grid and orography files are now prepared"
  
  fi
  #----------------------------------------------------------------

fi

# Copy mosaic file(s) to output directory.
cp $grid_dir/${CASE}_*mosaic.nc $out_dir/

# For non-regional grids, copy grid and orography files to output directory.
if [ $gtype = uniform -o $gtype = stretch -o $gtype = nest ]; then
  echo "Copy grid and orography files to output directory"
  tile=1
  ntiles=`expr ${nest_grids} + 6`
  while [ $tile -le $ntiles ]; do
    cp $filter_dir/oro.${CASE}.tile${tile}.nc $out_dir/${CASE}_oro_data.tile${tile}.nc
    cp $grid_dir/${CASE}_grid.tile${tile}.nc  $out_dir/${CASE}_grid.tile${tile}.nc
    tile=`expr $tile + 1 `
  done
fi

if [ $gtype = regional -a $nest_grids -gt 1 ]; then
  cp -p $out_dir/${CASE}_all_mosaic.nc $out_dir/${CASE}_mosaic.nc
  echo "Copy grid and orography files to output directory"
  tile=8
  ntiles=`expr ${nest_grids} + 6`
  while [ $tile -le $ntiles ]; do
    cp $filter_dir/oro.${CASE}.tile${tile}.nc $out_dir/${CASE}_oro_data.tile${tile}.nc
    cp $grid_dir/${CASE}_grid.tile${tile}.nc  $out_dir/${CASE}_grid.tile${tile}.nc
    tile=`expr $tile + 1 `
  done
fi

#----------------------------------------------------------------
# Make surface static fields - vegetation type, soil type, etc.
#
# For global grids with a nest, the program is run twice.  First
# to create the fields for the six global tiles.  Then to create
# the fields on the high-res nest.  This is done because the
# ESMF libraries can not interpolate to seven tiles at once.
# Note:
# Stand-alone regional grids may be run with any number of
# tasks.  All other configurations must be run with a
# MULTIPLE OF SIX MPI TASKS.

date
input_sfc_climo_dir=${FIXhafs}/fix_sfc_climo
sfc_climo_workdir=$DATA/sfc_climo
sfc_climo_savedir=$out_dir/fix_sfc
mkdir -p $sfc_climo_workdir $sfc_climo_savedir
cd ${sfc_climo_workdir}

if [ $gtype = uniform ] || [ $gtype = stretch ]; then
  GRIDTYPE=NULL
  HALO=${HALO:-0}
  mosaic_file=${out_dir}/${CASE}_mosaic.nc
  the_orog_files='"'${CASE}'_oro_data.tile1.nc","'${CASE}'_oro_data.tile2.nc","'${CASE}'_oro_data.tile3.nc","'${CASE}'_oro_data.tile4.nc","'${CASE}'_oro_data.tile5.nc","'${CASE}'_oro_data.tile6.nc"'
elif [ $gtype = nest ]; then
  # First pass for global-nesting configuration will run the 6 global tiles
  GRIDTYPE=NULL
  HALO=${HALO:-0}
  mosaic_file=$out_dir/${CASE}_coarse_mosaic.nc
  the_orog_files='"'${CASE}'_oro_data.tile1.nc","'${CASE}'_oro_data.tile2.nc","'${CASE}'_oro_data.tile3.nc","'${CASE}'_oro_data.tile4.nc","'${CASE}'_oro_data.tile5.nc","'${CASE}'_oro_data.tile6.nc"'
elif [ $gtype = regional ]; then
  GRIDTYPE=regional
  tile=7
  HALO=$halop1
  ln -fs $out_dir/${CASE}_grid.tile${tile}.halo${HALO}.nc $out_dir/${CASE}_grid.tile${tile}.nc
  ln -fs $out_dir/${CASE}_oro_data.tile${tile}.halo${HALO}.nc $out_dir/${CASE}_oro_data.tile${tile}.nc
  if [ $nest_grids -gt 1 ];  then
    mosaic_file=${out_dir}/${CASE}_coarse_mosaic.nc
  else
    mosaic_file=${out_dir}/${CASE}_mosaic.nc
  fi
  the_orog_files='"'${CASE}'_oro_data.tile'${tile}'.nc"'
else
  echo "Error: please specify grid type with 'gtype' as uniform, stretch, nest or regional"
  exit 1
fi

cat>./fort.41<<EOF
&config
input_facsf_file="${input_sfc_climo_dir}/facsf.1.0.nc"
input_substrate_temperature_file="${input_sfc_climo_dir}/substrate_temperature.2.6x1.5.nc"
input_maximum_snow_albedo_file="${input_sfc_climo_dir}/maximum_snow_albedo.0.05.nc"
input_snowfree_albedo_file="${input_sfc_climo_dir}/snowfree_albedo.4comp.0.05.nc"
input_slope_type_file="${input_sfc_climo_dir}/slope_type.1.0.nc"
input_soil_type_file="${input_sfc_climo_dir}/soil_type.statsgo.0.05.nc"
input_vegetation_type_file="${input_sfc_climo_dir}/vegetation_type.igbp.0.05.nc"
input_vegetation_greenness_file="${input_sfc_climo_dir}/vegetation_greenness.0.144.nc"
mosaic_file_mdl="${mosaic_file}"
orog_dir_mdl="${out_dir}"
orog_files_mdl=${the_orog_files}
halo=${HALO}
maximum_snow_albedo_method="bilinear"
snowfree_albedo_method="bilinear"
vegetation_greenness_method="bilinear"
/
EOF
more ./fort.41

#APRUNC="srun --ntasks=6 --ntasks-per-node=6 --cpus-per-task=1"
if [[ ! -e ./hafs_sfc_climo_gen.x ]]; then
  cp -p $SFCCLIMOEXEC ./hafs_sfc_climo_gen.x
fi
$APRUNC ./hafs_sfc_climo_gen.x
#$APRUNC $SFCCLIMOEXEC

rc=$?

if [[ $rc == 0 ]]; then
  if [[ $GRIDTYPE != "regional" ]]; then
    for files in *.nc
    do
      if [[ -f $files ]]; then
        mv $files ${sfc_climo_savedir}/${CASE}.${files}
      fi
    done
  else
    for files in *.halo.nc
    do
      if [[ -f $files ]]; then
        file2=${files%.halo.nc}
        mv $files ${sfc_climo_savedir}/${CASE}.${file2}.halo${HALO}.nc
      fi
    done
    for files in *.nc
    do
      if [[ -f $files ]]; then
        file2=${files%.nc}
        mv $files ${sfc_climo_savedir}/${CASE}.${file2}.halo0.nc
      fi
    done
  fi  # is regional?
else
  exit $rc
fi

if [ $gtype = regional ]; then
  rm -f $out_dir/${CASE}_grid.tile${tile}.nc
  rm -f $out_dir/${CASE}_oro_data.tile${tile}.nc
fi

#----------------------------------------------------------------
# Run for the global or regional nested tiles
# Second pass for global-nesting or regional-nesting configuration will run the 7+th/8+th tiles
#----------------------------------------------------------------

if [ $gtype = nest -o $nest_grids -gt 1 ];  then

ntiles=$(( ${nest_grids} + 6 ))
export GRIDTYPE=nest
HALO=0

if [ $gtype = regional ]; then
  stile=8
else
  stile=7
fi

for itile in $(seq $stile $ntiles)
do

inest=$(($itile + 2 - $stile))
mosaic_file=$out_dir/${CASE}_nested0${inest}_mosaic.nc
the_orog_files='"'${CASE}'_oro_data.tile'${itile}'.nc"'

cat>./fort.41<<EOF
&config
input_facsf_file="${input_sfc_climo_dir}/facsf.1.0.nc"
input_substrate_temperature_file="${input_sfc_climo_dir}/substrate_temperature.1.0.nc"
input_maximum_snow_albedo_file="${input_sfc_climo_dir}/maximum_snow_albedo.0.05.nc"
input_snowfree_albedo_file="${input_sfc_climo_dir}/snowfree_albedo.4comp.0.05.nc"
input_slope_type_file="${input_sfc_climo_dir}/slope_type.1.0.nc"
input_soil_type_file="${input_sfc_climo_dir}/soil_type.statsgo.0.05.nc"
input_vegetation_type_file="${input_sfc_climo_dir}/vegetation_type.igbp.0.05.nc"
input_vegetation_greenness_file="${input_sfc_climo_dir}/vegetation_greenness.0.144.nc"
mosaic_file_mdl="${mosaic_file}"
orog_dir_mdl="${out_dir}"
orog_files_mdl=${the_orog_files}
halo=${HALO}
maximum_snow_albedo_method="bilinear"
snowfree_albedo_method="bilinear"
vegetation_greenness_method="bilinear"
/
EOF
more ./fort.41

#APRUNC="srun --ntasks=6 --ntasks-per-node=6 --cpus-per-task=1"
if [[ ! -e ./hafs_sfc_climo_gen.x ]]; then
  cp -p $SFCCLIMOEXEC ./hafs_sfc_climo_gen.x
fi
$APRUNC ./hafs_sfc_climo_gen.x
#$APRUNC $SFCCLIMOEXEC

rc=$?

if [[ $rc == 0 ]]; then
  for files in *.nc
  do
    if [[ -f $files ]]; then
      mv $files ${sfc_climo_savedir}/${CASE}.${files}
    fi
  done
else
  exit $rc
fi

done

fi
# End of run for the global or regional nested tiles.
#----------------------------------------------------------------

exit<|MERGE_RESOLUTION|>--- conflicted
+++ resolved
@@ -205,50 +205,6 @@
   #rm $DATA/orog.file1
   date
   echo "Grid and orography files are now prepared"
-
-<<<<<<< HEAD
-# regional grid with nests
-elif [ $gtype = regional ] && [ ${nest_grids} -gt 1 ]; then
-
-  export ntiles=$((6 + ${nest_grids}))
-  echo "............ execute $MAKEGRIDSSH ................."
-  #${APRUNS} $MAKEGRIDSSH $CRES $grid_dir $stretch_fac $target_lon $target_lat $refine_ratio $istart_nest $jstart_nest $iend_nest $jend_nest $halo $script_dir
-  ${APRUNS} $MAKEGRIDSSH $CRES $grid_dir $stretch_fac $target_lon $target_lat \
-       $nest_grids \
-       "$parent_tile" \
-       "$refine_ratio" \
-       "$istart_nest" \
-       "$jstart_nest" \
-       "$iend_nest" \
-       "$jend_nest" \
-       $halo $script_dir
-  date
-  echo "............ execute $MAKEOROGSSH ................."
-  # Run multiple tiles simulatneously for the orography
-  echo "${APRUNO} $MAKEOROGSSH $CRES 7 $grid_dir $orog_dir $script_dir $FIXorog $DATA ${BACKGROUND}" >$DATA/orog.file1
-  for itile in $(seq 8 $ntiles)
-  do
-    echo "${APRUNO} $MAKEOROGSSH $CRES ${itile} $grid_dir $orog_dir $script_dir $FIXorog $DATA ${BACKGROUND}" >>$DATA/orog.file1
-  done
-if [ "$machine" = hera ] || [ "$machine" = orion ] || [ "$machine" = jet ]; then
-  echo 'wait' >> orog.file1
-fi
-  chmod u+x $DATA/orog.file1
-  #aprun -j 1 -n 4 -N 4 -d 6 -cc depth cfp $DATA/orog.file1
-  if [ ${machine} = "wcoss2" ]; then
-     ncmd=$(cat $DATA/orog.file1 | wc -l)
-     ncmd_max=$((ncmd < TOTAL_TASKS ? ncmd : TOTAL_TASKS))
-#     $APRUNCFP  -n $ncmd_max cfp $DATA/orog.file1
-     $DATA/orog.file1
-  else
-     ${APRUNF} $DATA/orog.file1
-  fi
-  wait
-  #rm $DATA/orog.file1
-  date
-  echo "Grid and orography files are now prepared"
-=======
->>>>>>> 97370818
 
 #----------------------------------------------------------------
 #----------------------------------------------------------------
