--- conflicted
+++ resolved
@@ -1394,73 +1394,6 @@
         self.set('holdvars','trker_gridspecs',trker_gridspecs)
 
         run_ocean=self.getbool('config','run_ocean')
-<<<<<<< HEAD
-        cpl_ocean=self.getint('forecast','cpl_ocean',0)
-        ocean_tasks=self.getint('forecast','ocean_tasks',120)
-        self.set('holdvars','ocean_tasks',ocean_tasks)
-        OCN_tasks=ocean_tasks
-
-        # Set ATM/OCN_petlist_bounds if needed
-        runSeq_ATM=self.getstr('forecast','runSeq_ATM','auto')
-        runSeq_OCN=self.getstr('forecast','runSeq_OCN','auto')
-        ATM_petlist_bounds=self.getstr('forecast','ATM_petlist_bounds','auto')
-        MED_petlist_bounds=self.getstr('forecast','MED_petlist_bounds','auto')        
-        OCN_petlist_bounds=self.getstr('forecast','OCN_petlist_bounds','auto')
-        gtype=self.getstr('grid','gtype','regional')
-        glob_layoutx=self.getint('forecast','glob_layoutx',8)
-        glob_layouty=self.getint('forecast','glob_layouty',8)
-        layoutx=self.getint('forecast','layoutx',40)
-        layouty=self.getint('forecast','layouty',30)
-        quilting=self.getbool('forecast','quilting',True)
-        write_groups=self.getint('forecast','write_groups',3)
-        write_tasks_per_group=self.getint('forecast','write_tasks_per_group',48)
-        runSeq_OCN2ATM=self.getstr('forecast','runSeq_OCN2ATM','auto')
-        runSeq_ATM2OCN=self.getstr('forecast','runSeq_ATM2OCN','auto')
-        cplflx=self.getstr('forecast','cplflx','auto')
-
-        if run_ocean and cpl_ocean==0:
-            if cplflx=='auto': self.set('holdvars','cplflx','.false.')
-            if runSeq_OCN2ATM=='auto': self.set('holdvars','runSeq_OCN2ATM','')
-            if runSeq_ATM2OCN=='auto': self.set('holdvars','runSeq_ATM2OCN','')
-        if run_ocean and cpl_ocean==1:
-            if cplflx=='auto': self.set('holdvars','cplflx','.true.')
-            if runSeq_OCN2ATM=='auto': self.set('holdvars','runSeq_OCN2ATM','"OCN -> ATM :remapMethod=nearest_stod:srcmaskvalues=0"')
-            if runSeq_ATM2OCN=='auto': self.set('holdvars','runSeq_ATM2OCN','"ATM -> OCN :remapMethod=nearest_stod:srcmaskvalues=1:dstmaskvalues=0"')
-        if run_ocean and cpl_ocean==2:
-            if cplflx=='auto': self.set('holdvars','cplflx','.true.')
-            if runSeq_OCN2ATM=='auto': self.set('holdvars','runSeq_OCN2ATM','"OCN -> ATM :remapmethod=bilinear:unmappedaction=ignore:zeroregion=select:srcmaskvalues=0"')
-            if runSeq_ATM2OCN=='auto': self.set('holdvars','runSeq_ATM2OCN','"ATM -> OCN :remapmethod=bilinear:unmappedaction=ignore:zeroregion=select:srcmaskvalues=1:dstmaskvalues=0"')
-
-        if runSeq_ATM=='auto': self.set('holdvars','runSeq_ATM','ATM')
-        if run_ocean and runSeq_OCN=='auto':
-            self.set('holdvars','runSeq_OCN','OCN')
-
-        if gtype=='regional':
-            if quilting:
-                ATM_tasks=layoutx*layouty+write_groups*write_tasks_per_group
-            else:
-                ATM_tasks=layoutx*layouty
-        elif gtype=='nest':
-            if quilting:
-                ATM_tasks=6*glob_layoutx*glob_layouty+layoutx*layouty+write_groups*write_tasks_per_group
-            else:
-                ATM_tasks=6*glob_layoutx*glob_layouty+layoutx*layouty
-        else:
-            logger.warning('unsupported grid type')
-
-        if ATM_petlist_bounds=='auto':
-            ATM_petlist_bounds='"ATM_petlist_bounds: %04d %04d"'%(0, ATM_tasks-1)
-            self.set('holdvars','ATM_petlist_bounds',ATM_petlist_bounds)
-
-        if MED_petlist_bounds=='auto':
-            MED_petlist_bounds='"MED_petlist_bounds: %04d %04d"'%(0, ATM_tasks-1)
-            self.set('holdvars','MED_petlist_bounds',MED_petlist_bounds)
-
-        if run_ocean and OCN_petlist_bounds=='auto':
-            OCN_petlist_bounds='"OCN_petlist_bounds: %04d %04d"'%(ATM_tasks, ATM_tasks+OCN_tasks-1)
-            self.set('holdvars','OCN_petlist_bounds',OCN_petlist_bounds)
-=======
->>>>>>> 2c55fd99
 
         # Set ocean_start_dtg if needed
         ocean_start_dtg=self.getstr('forecast','ocean_start_dtg','auto')
