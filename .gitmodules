[submodule "NEMSfv3gfs"]
	path = sorc/hafs_forecast.fd
	url = gerrit:NEMSfv3gfs
	branch = HAFS
[submodule "EMC_post"]
	path = sorc/hafs_post.fd
	url = https://github.com/hafs-community/EMC_post.git
	branch = feature/HAFS
[submodule "ProdGSI"]
	path = sorc/hafs_gsi.fd
	url = gerrit:ProdGSI
	branch = HAFS
[submodule "UFS_UTILS"]
	path = sorc/hafs_utils.fd
<<<<<<< HEAD
	url = gerrit:UFS_UTILS
	branch = feature/HAFS
[submodule "ush/CROW-repo"]
	path = ush/CROW-repo
	url = https://github.com/NOAA-EMC/CROW.git
=======
	url = https://github.com/hafs-community/UFS_UTILS.git
	branch = feature/HAFS
[submodule "ush/produtil"]
	path = ush/repo-produtil
	url = https://github.com/hafs-community/NCEPLIBS-pyprodutil
>>>>>>> e42ab035
<|MERGE_RESOLUTION|>--- conflicted
+++ resolved
@@ -12,16 +12,11 @@
 	branch = HAFS
 [submodule "UFS_UTILS"]
 	path = sorc/hafs_utils.fd
-<<<<<<< HEAD
-	url = gerrit:UFS_UTILS
+	url = https://github.com/hafs-community/UFS_UTILS.git
 	branch = feature/HAFS
 [submodule "ush/CROW-repo"]
 	path = ush/CROW-repo
 	url = https://github.com/NOAA-EMC/CROW.git
-=======
-	url = https://github.com/hafs-community/UFS_UTILS.git
-	branch = feature/HAFS
 [submodule "ush/produtil"]
 	path = ush/repo-produtil
-	url = https://github.com/hafs-community/NCEPLIBS-pyprodutil
->>>>>>> e42ab035
+	url = https://github.com/hafs-community/NCEPLIBS-pyprodutil