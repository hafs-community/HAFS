--- conflicted
+++ resolved
@@ -337,14 +337,9 @@
 vi_bogus_vmax_threshold=50       ;; m/s
 vi_storm_env=init                ;; init: from gfs/gdas init; pert: from the same source for the storm perturbation
 vi_storm_relocation=yes
-<<<<<<< HEAD
 vi_storm_modification=yes       ;; yes: always VM; no: no VM; auto: do VM based on vmax diff; vmax_threshold: do VM based on vmax threshold
 vi_composite_vortex=2            ;; 1, hwrf-based composite vortex; 2, hfsa-based composite vortex
 vi_cloud=2                       ;; 0: No cloud&vertical velocity modification as same as HAFSv1; 1: GFDL & partial Thompson microphysics 2:Thompson microphysics
-=======
-vi_storm_modification=auto       ;; yes: always VM; no: no VM; auto: do VM based on vmax diff; vmax_threshold: do VM based on vmax threshold
-vi_cloud=0                       ;; 0: No cloud&vertical velocity modification as same as HAFSv1; 1: GFDL & partial Thompson microphysics 2:Thompson microphysics
->>>>>>> 74bd8773
 vi_adjust_intensity=yes          ;; place holder
 vi_adjust_size=yes               ;; place holder
 
@@ -418,11 +413,6 @@
 glob_npy=769
 glob_io_layoutx=1
 glob_io_layouty={forecast/glob_layouty}
-glob_hord_mt=5
-glob_hord_vt=5
-glob_hord_tm=5
-glob_hord_dp=5
-glob_hord_tr=-5
 glob_lim_fac=1.0
 glob_full_zs_filter=.true.
 glob_n_zs_filter=0
@@ -444,11 +434,6 @@
 layouty=20,18
 io_layoutx=1,1
 io_layouty=1,1
-hord_mt=1,1
-hord_vt=1,1
-hord_tm=1,1
-hord_dp=1,1
-hord_tr=-5,-5
 lim_fac=3.1,3.1
 full_zs_filter=.true.,.true.
 n_zs_filter=1,1
@@ -555,7 +540,6 @@
 do_gsl_drag_ss=.true.
 do_gsl_drag_tofd=.true.
 bl_mynn_tkeadvect=.false.
-lightning_threat=.false.
 
 knob_ugwp_dokdis=1
 knob_ugwp_ndx4lh=1
@@ -566,7 +550,6 @@
 knob_ugwp_lzmin=1.5e3
 knob_ugwp_lzstar=2.0e3
 knob_ugwp_taumin=0.25e-3
-knob_ugwp_tauamp=7.75e-3
 knob_ugwp_lhmet=200.e3
 knob_ugwp_orosolv=pss-1986
 
@@ -605,22 +588,12 @@
 
 
 # GFDL MP related options
-<<<<<<< HEAD
 #imp_physics=11
 #iovr=1
 #dt_inner=45
 #dnats=1
 #do_sat_adj=.true.
 #lgfdlmprad=.true.
-=======
-imp_physics=11
-iovr=1
-dt_inner=45
-dnats=1
-do_sat_adj=.true.
-lgfdlmprad=.true.
-nstf_name=0,0,0,0,0
->>>>>>> 74bd8773
 
 # Thompson MP related options
 imp_physics=8
@@ -689,15 +662,6 @@
 #output_grid_lat_span=69.0         ;; output domain span for latitude in regular latlon coordinate system (in degrees)
 #output_grid_dlon=0.03             ;; output grid spacing dlon . . . .
 #output_grid_dlat=0.03             ;; output grid spacing dlat . . . .
-
-output_grid_lon1=,                 ;; output domain lower-left corner longitude for non-standard grids
-output_grid_lat1=,                 ;; output domain lower-left corner latitude for non-standard grids
-output_grid_stdlat1=,              ;; Latitude of first standard parallel (degrees).
-output_grid_stdlat2=,              ;; Latitude of second standard parallel (degrees).
-output_grid_nx=,                   ;; Number of grid cells along x-axis in Lambert conformal (x,y) plane.
-output_grid_ny=,                   ;; Number of grid cells along y-axis in Lambert conformal (x,y) plane.
-output_grid_dx=,                   ;; Grid cell size in x direction (meters)
-output_grid_dy=,                   ;; Grid cell size in y direction (meters).
 
 # Data model defaults
 mesh_ocn_in=missing ;; premade mesh to use if make_mesh_ocn=no
@@ -820,7 +784,6 @@
 output_grid_dlon_ens={forecast/output_grid_dlon}
 output_grid_dlat_ens={forecast/output_grid_dlat}
 
-<<<<<<< HEAD
 # Additional physics settings
 glob_sedi_semi_ens=.true.,.true.
 sedi_semi_ens=.true.,.true.
@@ -867,8 +830,6 @@
 ## Lighting threat index diagnostic (GFS_typedefs.F90 namelist defaults)
 glob_lightning_threat_ens=.false.,.false.
 lightning_threat_ens=.false.,.false.
-=======
->>>>>>> 74bd8773
 
 [atm_post]
 # Grid definition for atm_post and tracker, used by wgrib2
@@ -885,25 +846,17 @@
 post_gridspecs=auto,auto
 trak_gridspecs={post_gridspecs}
 satpost=.true. ;; do satellite post or not
-<<<<<<< HEAD
 nhcpost=.true. ;; subsetting grib2 files for NHC
-=======
-trak_grid_lon_span={forecast/output_grid_lon_span} ;; latitude span for tracker grid when non-standard output grids are used and trak_gridspecs=auto
-trak_grid_lat_span={forecast/output_grid_lat_span} ;; longitude span for tracker grid when non-standard output grids are used and trak_gridspecs=auto
 postxconfig_satpost={PARMhafs}/post/postxconfig-NT-hafs.txt
 postxconfig_nosat={PARMhafs}/post/postxconfig-NT-hafs_nosat.txt
->>>>>>> 74bd8773
 
 [atm_post_ens]
 post_gridspecs_ens=auto,auto
 trak_gridspecs_ens={post_gridspecs_ens}
 satpost_ens={atm_post/satpost}
-<<<<<<< HEAD
 nhcpost_ens=.false.
-=======
 postxconfig_satpost_ens={atm_post/postxconfig_satpost}
 postxconfig_nosat_ens={atm_post/postxconfig_nosat}
->>>>>>> 74bd8773
 
 [product]
 trkd12_combined=no
