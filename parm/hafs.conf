--- conflicted
+++ resolved
@@ -73,14 +73,9 @@
 tar=tar    ;; GNU Tar
 htar=htar  ;; HTAR tape archiving program
 hsi=hsi    ;; hsi tape manipulation program
-<<<<<<< HEAD
-=======
-#mpiserial={EXEChafs}/hafs_mpiserial.x ;; Executes serial programs via MPI (placeholder)
-#MPISERIAL={EXEChafs}/hafs_mpiserial.x
-mpiserial={EXEChafs}/mpiserial.x
-MPISERIAL={EXEChafs}/mpiserial.x
->>>>>>> 71bda0d0
-
+
+mpiserial={EXEChafs}/hafs_mpiserial.x ;; Executes serial programs via MPI
+MPISERIAL={EXEChafs}/hafs_mpiserial.x ;; Executes serial programs via MPI
 
 # The rest of these are compiled by the HAFS sorc/ build system:
 
