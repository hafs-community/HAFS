[config]
## Experiment name, used for finding installation locations
EXPT=HAFS

# SUBEXPT={EXPT}
# storm={ENV[STORM]}
# stnum={ENV[stormenv]}
# basin1=l
# stormlat=31.5
# stormlon=-73.7
# domlat=25.0
# domlon=-75.3

## The storm label: storm1, storm2, etc.
stormlabel=storm{storm_num}
# Useful when running multiple storms in a workflow.
global_stormlabel=storm{global_storm_num}

cycling_interval=6.0 ;; Cycling interval in hours
NHRS=126             ;; Length of the forecast in hours
NBDYHRS=3            ;; Interval in hours of the input lateral boundary conditions
NHRS_ENS=6	     ;; Length of the forecast in hours for ensda members
NBDYHRS_ENS=6        ;; Interval in hours of the input lateral boundary conditions for ensda members

ENS_SIZE=4           ;; The ensemble size for the ensda system
GRID_RATIO_ENS=1     ;; Grid resolution ratio of the ensda system to the high-resolution deterministic system, to be used by GSI 

<<<<<<< HEAD
ictype=gfsnemsio     ;; Input initial condition type: gfsnetcdf, gfsnemsio, gfsgrib2_master, gfsgrib2_0p25, gfsgrib2ab_0p25, gfsgrib2_0p50, gfsgrib2_1p00
bctype=gfsnemsio     ;; Input boundary condition type: gfsnetcdf, gfsnemsio, gfsgrib2_master, gfsgrib2_0p25, gfsgrib2ab_0p25, gfsgrib2_0p50, gfsgrib2_1p00

ictype_ens=gfsnemsio ;; Input initial condition type for ensembles: gfsnetcdf, gfsnemsio, gfsgrib2_master, gfsgrib2_0p25, gfsgrib2ab_0p25, gfsgrib2_0p50, gfsgrib2_1p00
bctype_ens=gfsnemsio ;; Input boundary condition type for ensembles: gfsnetcdf, gfsnemsio, gfsgrib2_master, gfsgrib2_0p25, gfsgrib2ab_0p25, gfsgrib2_0p50, gfsgrib2_1p00

=======
GFSVER=PROD2021      ;; GFS version
ictype=gfsnetcdf     ;; Input initial condition type: gfsnetcdf, gfsnemsio, gfsgrib2_master, gfsgrib2_0p25, gfsgrib2ab_0p25, gfsgrib2_0p50, gfsgrib2_1p00
bctype=gfsgrib2ab_0p25 ;; Input boundary condition type: gfsnetcdf, gfsnemsio, gfsgrib2_master, gfsgrib2_0p25, gfsgrib2ab_0p25, gfsgrib2_0p50, gfsgrib2_1p00
>>>>>>> 531fd6d4
vcoord_file_target_grid={FIXhafs}/fix_am/global_hyblev.l{LEVS}.txt ;; Vertical level distributions with ak, bk values
halo_blend=10        ;; Number of rows for lateral boundary blending for the regional configuration

# Enable or disable parts of the workflow
run_vortexinit=no    ;; vortex initialization
run_gsi_vr=no        ;; GSI based vortex relocation
run_gsi_vr_fgat=no   ;; GSI based vortex relocation for FGAT
run_gsi_vr_ens=no    ;; GSI based vortex relocation for ensda members
run_gsi=no           ;; GSI and FGAT initialization
run_fgat=no          ;; Enable FGAT in DA
run_envar=no         ;; Run GSI with hybrid EnVar with either GDAS ensembles or regional ensembles
run_ensda=no         ;; Run ensemble data assimilation system
run_enkf=no          ;; Run self-cycled ensemble data assimilation system with EnKF analysis
run_wave=no          ;; Wave coupling (placeholder)
run_ocean=no         ;; Ocean coupling
ocean_model=hycom
run_hrdgraphics=no   ;; Run HRD graphics
run_emcgraphics=no   ;; Run EMC graphics

# warm_start_opt: 0, coldstart from chgres; 1, warmstart from init; 2,
# warmstart from prior cycle's restart files; 3, warmstart from vortex
# initialization; 4, warmstart from DA based vortex relocation; 5, warmstart
# from DA analysis. Note: currently, this option will be overwritten by the run_vortexinit, run_gsi_vr, run_gsi options, if incompatible.
warm_start_opt=0     ;; Warm start option

# Scrub options
scrub=no             ;; do we delete temporary files? (placeholder)
scrub_com=yes        ;; Do we scrub the com directory?
scrub_work=yes       ;; Do we scrub the work directory?
<|MERGE_RESOLUTION|>--- conflicted
+++ resolved
@@ -23,20 +23,14 @@
 NBDYHRS_ENS=6        ;; Interval in hours of the input lateral boundary conditions for ensda members
 
 ENS_SIZE=4           ;; The ensemble size for the ensda system
-GRID_RATIO_ENS=1     ;; Grid resolution ratio of the ensda system to the high-resolution deterministic system, to be used by GSI 
+GRID_RATIO_ENS=1     ;; Grid resolution ratio of the ensda system to the high-resolution deterministic system, to be used by GSI
 
-<<<<<<< HEAD
-ictype=gfsnemsio     ;; Input initial condition type: gfsnetcdf, gfsnemsio, gfsgrib2_master, gfsgrib2_0p25, gfsgrib2ab_0p25, gfsgrib2_0p50, gfsgrib2_1p00
-bctype=gfsnemsio     ;; Input boundary condition type: gfsnetcdf, gfsnemsio, gfsgrib2_master, gfsgrib2_0p25, gfsgrib2ab_0p25, gfsgrib2_0p50, gfsgrib2_1p00
-
-ictype_ens=gfsnemsio ;; Input initial condition type for ensembles: gfsnetcdf, gfsnemsio, gfsgrib2_master, gfsgrib2_0p25, gfsgrib2ab_0p25, gfsgrib2_0p50, gfsgrib2_1p00
-bctype_ens=gfsnemsio ;; Input boundary condition type for ensembles: gfsnetcdf, gfsnemsio, gfsgrib2_master, gfsgrib2_0p25, gfsgrib2ab_0p25, gfsgrib2_0p50, gfsgrib2_1p00
-
-=======
 GFSVER=PROD2021      ;; GFS version
 ictype=gfsnetcdf     ;; Input initial condition type: gfsnetcdf, gfsnemsio, gfsgrib2_master, gfsgrib2_0p25, gfsgrib2ab_0p25, gfsgrib2_0p50, gfsgrib2_1p00
 bctype=gfsgrib2ab_0p25 ;; Input boundary condition type: gfsnetcdf, gfsnemsio, gfsgrib2_master, gfsgrib2_0p25, gfsgrib2ab_0p25, gfsgrib2_0p50, gfsgrib2_1p00
->>>>>>> 531fd6d4
+ictype_ens=gfsnetcdf ;; Input initial condition type for ensembles: gfsnetcdf, gfsnemsio, gfsgrib2_master, gfsgrib2_0p25, gfsgrib2ab_0p25, gfsgrib2_0p50, gfsgrib2_1p00
+bctype_ens=gfsnetcdf ;; Input boundary condition type for ensembles: gfsnetcdf, gfsnemsio, gfsgrib2_master, gfsgrib2_0p25, gfsgrib2ab_0p25, gfsgrib2_0p50, gfsgrib2_1p00
+
 vcoord_file_target_grid={FIXhafs}/fix_am/global_hyblev.l{LEVS}.txt ;; Vertical level distributions with ak, bk values
 halo_blend=10        ;; Number of rows for lateral boundary blending for the regional configuration
 
