--- conflicted
+++ resolved
@@ -28,14 +28,10 @@
 GFSVER=PROD2021      ;; GFS version
 ictype=gfsnetcdf     ;; Input initial condition type: gfsnetcdf, gfsnemsio, gfsgrib2_master, gfsgrib2_0p25, gfsgrib2ab_0p25, gfsgrib2_0p50, gfsgrib2_1p00
 bctype=gfsgrib2ab_0p25 ;; Input boundary condition type: gfsnetcdf, gfsnemsio, gfsgrib2_master, gfsgrib2_0p25, gfsgrib2ab_0p25, gfsgrib2_0p50, gfsgrib2_1p00
-<<<<<<< HEAD
 ictype_ens=gfsnetcdf ;; Input initial condition type for ensembles: gfsnetcdf, gfsnemsio, gfsgrib2_master, gfsgrib2_0p25, gfsgrib2ab_0p25, gfsgrib2_0p50, gfsgrib2_1p00
 bctype_ens=gfsnetcdf ;; Input boundary condition type for ensembles: gfsnetcdf, gfsnemsio, gfsgrib2_master, gfsgrib2_0p25, gfsgrib2ab_0p25, gfsgrib2_0p50, gfsgrib2_1p00
 
-vcoord_file_target_grid={FIXhafs}/fix_am/global_hyblev.l{LEVS}.txt ;; Vertical level distributions with ak, bk values
-=======
 vcoord_file_target_grid={PARMhafs}/chgres/hafs_hyblev.l{LEVS}.txt ;; Vertical level distributions with ak, bk values
->>>>>>> 154470fe
 halo_blend=10        ;; Number of rows for lateral boundary blending for the regional configuration
 
 # Enable or disable parts of the workflow
