## Experiment name, used for finding installation locations
config: # <------- section [config]

  EXPT: "HAFS"
  # ^--- was EXPT=HAFS


# SUBEXPT={EXPT}
# storm={ENV[STORM]}
# stnum={ENV[stormenv]}
# basin1=l
# stormlat=31.5
# stormlon=-73.7
# domlat=25.0
# domlon=-75.3

## The storm label: storm1, storm2, etc.
  stormlabel: !uexpand "storm{all.storm_num}"
  # ^--- was stormlabel=storm{storm_num}

# Useful when running multiple storms in a workflow.
  global_stormlabel: !uexpand "storm{all.global_storm_num}"
  # ^--- was global_stormlabel=storm{global_storm_num}


  cycling_interval: 6.0 ##  cycling interval in hours
  # ^--- was cycling_interval=6.0

  NHRS: 126 ##  Length of the forecast in hours
  # ^--- was NHRS=126

  NBDYHRS: 3 ##  Interval in hours of the input lateral boundary conditions
  # ^--- was NBDYHRS=3


<<<<<<< HEAD

=======
>>>>>>> 5b577844
  ictype: gfsnemsio     ## Input initial condition type: gfsnemsio
  # ^--- was ictype=gfsnemsio

  bctype: gfsnemsio     ## Input boundary condition type: gfsnemsio, gfsgrib2_master, gfsgrib2_0p25, gfsgrib2ab_0p25, gfsgrib2_0p50, gfsgrib2_1p00
  # ^--- was bctype=gfsnemsio
<<<<<<< HEAD


  ICTYPE: "pfv3gfs" ##  Initial condition type: pfv3gfs or gsmgfs 
  # ^--- was ICTYPE=pfv3gfs
=======
>>>>>>> 5b577844


# Enable or disable parts of the workflow
  run_vortexinit: "no" ##  vortex initialization
  # ^--- was run_vortexinit=no

  run_gsi: "no" ##  GSI and FGAT initialization
  # ^--- was run_gsi=no

  run_ocean: "no" ##  Ocean coupling (placeholder)
  # ^--- was run_ocean=no

  run_wave: "no" ##  Wave coupling (placeholder)
  # ^--- was run_wave=no


# Scrub options
  scrub: "no" ##  do we delete temporary files? (placeholder)
  # ^--- was scrub=no

  scrub_com: "yes" ##  Do we scrub the com directory?
  # ^--- was scrub_com=yes

  scrub_work: "yes" ##  Do we scrub the work directory?
  # ^--- was scrub_work=yes

<|MERGE_RESOLUTION|>--- conflicted
+++ resolved
@@ -33,22 +33,11 @@
   # ^--- was NBDYHRS=3
 
 
-<<<<<<< HEAD
-
-=======
->>>>>>> 5b577844
   ictype: gfsnemsio     ## Input initial condition type: gfsnemsio
   # ^--- was ictype=gfsnemsio
 
   bctype: gfsnemsio     ## Input boundary condition type: gfsnemsio, gfsgrib2_master, gfsgrib2_0p25, gfsgrib2ab_0p25, gfsgrib2_0p50, gfsgrib2_1p00
   # ^--- was bctype=gfsnemsio
-<<<<<<< HEAD
-
-
-  ICTYPE: "pfv3gfs" ##  Initial condition type: pfv3gfs or gsmgfs 
-  # ^--- was ICTYPE=pfv3gfs
-=======
->>>>>>> 5b577844
 
 
 # Enable or disable parts of the workflow
