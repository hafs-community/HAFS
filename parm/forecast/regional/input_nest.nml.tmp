--- conflicted
+++ resolved
@@ -64,10 +64,10 @@
   rf_fast = .false.
   d2_bg_k1 = 0.20
   d2_bg_k2 = 0.15
-  kord_tm = @[kord_tm_nest] ! -11
-  kord_mt = @[kord_mt_nest] ! 11
-  kord_wz = @[kord_wz_nest] ! 11
-  kord_tr = @[kord_tr_nest] ! 11
+  kord_tm = @[kord_tm_nml]
+  kord_mt = @[kord_mt_nml]
+  kord_wz = @[kord_wz_nml]
+  kord_tr = @[kord_tr_nml]
   hydrostatic = .false.
   phys_hydrostatic = .false.
   use_hydro_pressure = .false.
@@ -97,20 +97,12 @@
   mountain = @[mountain]
   ncep_ic = .false.
   d_con = 1.0
-<<<<<<< HEAD
   hord_mt = @[hord_mt_nml]
   hord_vt = @[hord_vt_nml]
   hord_tm = @[hord_tm_nml]
   hord_dp = @[hord_dp_nml]
   hord_tr = @[hord_tr_nml]
   lim_fac = @[lim_fac_nml]
-=======
-  hord_mt = @[hord_mt_nest] ! was 6
-  hord_vt = @[hord_vt_nest] ! was 6
-  hord_tm = @[hord_tm_nest] ! was 6
-  hord_dp = @[hord_dp_nest] ! was 6
-  hord_tr = @[hord_tr_nest] ! was -5
->>>>>>> 74bd8773
   adjust_dry_mass = .false.
   consv_te = 0.
   do_sat_adj = @[do_sat_adj]
@@ -127,7 +119,7 @@
   write_3d_diags = .true.
 
   nested = .true.
-  twowaynest = @[twowaynest] ! .true.
+  twowaynest = @[twowaynest]
   nestupdate = 7
 
   full_zs_filter = @[full_zs_filter_nml]
@@ -287,16 +279,6 @@
   print_diff_pgr = .true.
   do_ugwp        = .false.
   do_tofd        = .false.
-  gwd_opt        = 2
-  do_ugwp_v0     = .false.
-  do_ugwp_v1     = .false.
-  do_ugwp_v0_orog_only = .false.
-  do_ugwp_v0_nst_only  = .true.
-  do_ugwp_v1_w_gsldrag = .false.
-  do_ugwp_v1_orog_only = .false.
-  do_gsl_drag_ls_bl    = .true.
-  do_gsl_drag_ss       = .true.
-  do_gsl_drag_tofd     = .true.
 
   ! Smoke/dust
   seas_opt       = @[seas_opt_nml]
@@ -443,20 +425,6 @@
 /
 
 &cires_ugwp_nml
-<<<<<<< HEAD
-  knob_ugwp_solver  = 2
-  knob_ugwp_source  = 1,1,0,0
-  knob_ugwp_wvspec  = 1,25,25,25
-  knob_ugwp_azdir   = 2,4,4,4
-  knob_ugwp_stoch   = 0,0,0,0
-  knob_ugwp_effac   = 1,1,1,1
-  knob_ugwp_doaxyz  = 1
-  knob_ugwp_doheat  = 1
-  knob_ugwp_dokdis  = 1
-  knob_ugwp_ndx4lh  = 1
-  knob_ugwp_version = 0
-  launch_level      = 25
-=======
        knob_ugwp_solver  = 2
        knob_ugwp_source  = 1,1,0,0
        knob_ugwp_wvspec  = 1,25,25,25
@@ -480,7 +448,6 @@
 @[hide_ugwpv1]      knob_ugwp_orosolv  = '@[knob_ugwp_orosolv]'
 @[hide_ugwpv1]      knob_ugwp_palaunch = @[knob_ugwp_palaunch]
 @[hide_ugwpv1]      knob_ugwp_nslope   = @[knob_ugwp_nslope]
->>>>>>> 74bd8773
 /
 
 &MOM_input_nml
