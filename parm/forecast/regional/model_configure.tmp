start_year:              @[SYEAR]
start_month:             @[SMONTH]
start_day:               @[SDAY]
start_hour:              @[SHOUR]
start_minute:            0
start_second:            0
nhours_fcst:             @[FHMAX]
fhrot:                   @[FHROT]
dt_atmos:                @[DT_ATMOS]
calendar:                'julian'
restart_interval:        @[RESTART_INTERVAL]
output_1st_tstep_rst:    .false.

quilting:                @[QUILTING]
quilting_restart:        @[QUILTING_RESTART]
write_groups:            @[WRITE_GROUP]
write_tasks_per_group:   @[WRTTASK_PER_GROUP]
num_files:               @[NUM_FILES]
filename_base:           @[FILENAME_BASE]
output_file:             @[OUTPUT_FILE]
write_dopost:            @[WRITE_DOPOST]
output_history:          @[OUTPUT_HISTORY]
ichunk2d:                -1
jchunk2d:                -1
ichunk3d:                -1
jchunk3d:                -1
kchunk3d:                -1
ideflate:                @[IDEFLATE]
<<<<<<< HEAD
quantize_mode:           'quantize_bitround'
quantize_nsd:            @[QUANTIZE_NSD]
=======
zstandard_level:         @[ZSTANDARD_LEVEL]
nbits:                   @[NBITS]
>>>>>>> 74bd8773

output_grid:             @[OUTPUT_GRID]     # gaussian_grid, global_latlon, regional_latlon, rotated_latlon, lambert_conformal, cubed_sphere_grid
imo:                     @[IMO]             # number of grid points along longitude/latitude direction
jmo:                     @[JMO]             # needed for gaussian_grid or global_latlon
cen_lon:                 @[CEN_LON]         # central longitude/latitude (degrees)
cen_lat:                 @[CEN_LAT]         # needed for rotated_latlon, lambert_conformal
lon1:                    @[LON1]            # longitude/latitude of lower-left corner
lat1:                    @[LAT1]            # needed for regional_latlon, rotated_latlon, lambert_conformal
lon2:                    @[LON2]            # longitude/latitude of upper-right corner
lat2:                    @[LAT2]            # needed for regional_latlon, rotated_latlon
dlon:                    @[DLON]            # grid spacing in longitude/latitude direction (degrees)
dlat:                    @[DLAT]            # needed for regional_latlon, rotated_latlon
stdlat1:                 @[STDLAT1]         # latitude of first/second standard parallel (degrees)
stdlat2:                 @[STDLAT2]         # needed for lambert_conformal
nx:                      @[NX]              # number of grid cells along x/y-axis
ny:                      @[NY]              # needed for lambert_conformal
dx:                      @[DX]              # grid cell size in x/y direction (meters)
dy:                      @[DY]              # needed for lambert_conformal

<output_grid_02>
output_grid:             @[OUTPUT_GRID_2]
imo:                     @[IMO_2]
jmo:                     @[JMO_2]
cen_lon:                 @[CEN_LON_2]
cen_lat:                 @[CEN_LAT_2]
lon1:                    @[LON1_2]
lat1:                    @[LAT1_2]
lon2:                    @[LON2_2]
lat2:                    @[LAT2_2]
dlon:                    @[DLON_2]
dlat:                    @[DLAT_2]
stdlat1:                 @[STDLAT1_2]
stdlat2:                 @[STDLAT2_2]
nx:                      @[NX_2]
ny:                      @[NY_2]
dx:                      @[DX_2]
dy:                      @[DY_2]
</output_grid_02>
<output_grid_03>
output_grid:             @[OUTPUT_GRID_3]
imo:                     @[IMO_3]
jmo:                     @[JMO_3]
cen_lon:                 @[CEN_LON_3]
cen_lat:                 @[CEN_LAT_3]
lon1:                    @[LON1_3]
lat1:                    @[LAT1_3]
lon2:                    @[LON2_3]
lat2:                    @[LAT2_3]
dlon:                    @[DLON_3]
dlat:                    @[DLAT_3]
stdlat1:                 @[STDLAT1_3]
stdlat2:                 @[STDLAT2_3]
nx:                      @[NX_3]
ny:                      @[NY_3]
dx:                      @[DX_3]
dy:                      @[DY_3]
</output_grid_03>
<output_grid_04>
output_grid:             @[OUTPUT_GRID_4]
imo:                     @[IMO_4]
jmo:                     @[JMO_4]
cen_lon:                 @[CEN_LON_4]
cen_lat:                 @[CEN_LAT_4]
lon1:                    @[LON1_4]
lat1:                    @[LAT1_4]
lon2:                    @[LON2_4]
lat2:                    @[LAT2_4]
dlon:                    @[DLON_4]
dlat:                    @[DLAT_4]
stdlat1:                 @[STDLAT1_4]
stdlat2:                 @[STDLAT2_4]
nx:                      @[NX_4]
ny:                      @[NY_4]
dx:                      @[DX_4]
dy:                      @[DY_4]
</output_grid_04>
<output_grid_05>
output_grid:             @[OUTPUT_GRID_5]
imo:                     @[IMO_5]
jmo:                     @[JMO_5]
cen_lon:                 @[CEN_LON_5]
cen_lat:                 @[CEN_LAT_5]
lon1:                    @[LON1_5]
lat1:                    @[LAT1_5]
lon2:                    @[LON2_5]
lat2:                    @[LAT2_5]
dlon:                    @[DLON_5]
dlat:                    @[DLAT_5]
stdlat1:                 @[STDLAT1_5]
stdlat2:                 @[STDLAT2_5]
nx:                      @[NX_5]
ny:                      @[NY_5]
dx:                      @[DX_5]
dy:                      @[DY_5]
</output_grid_05>
<output_grid_06>
output_grid:             @[OUTPUT_GRID_6]
imo:                     @[IMO_6]
jmo:                     @[JMO_6]
cen_lon:                 @[CEN_LON_6]
cen_lat:                 @[CEN_LAT_6]
lon1:                    @[LON1_6]
lat1:                    @[LAT1_6]
lon2:                    @[LON2_6]
lat2:                    @[LAT2_6]
dlon:                    @[DLON_6]
dlat:                    @[DLAT_6]
stdlat1:                 @[STDLAT1_6]
stdlat2:                 @[STDLAT2_6]
nx:                      @[NX_6]
ny:                      @[NY_6]
dx:                      @[DX_6]
dy:                      @[DY_6]
</output_grid_06>

output_fh:               @[OUTPUT_FH]       # Output forecast hours controlled by output_fh (see notes below)
# a) An array of output_fh means to output history files at those forecast time (e.g., "output_fh: 0 1 2 3 12 24 48")
#    If the first elelment is zero, it means the first time step output
# b) If there are two elements in output_fh and the second one is -1, then the first element is output frequency. e.g.
#    For example, "output_fh: 6 -1" will output the history file every 6 hours.<|MERGE_RESOLUTION|>--- conflicted
+++ resolved
@@ -26,13 +26,10 @@
 jchunk3d:                -1
 kchunk3d:                -1
 ideflate:                @[IDEFLATE]
-<<<<<<< HEAD
 quantize_mode:           'quantize_bitround'
 quantize_nsd:            @[QUANTIZE_NSD]
-=======
 zstandard_level:         @[ZSTANDARD_LEVEL]
 nbits:                   @[NBITS]
->>>>>>> 74bd8773
 
 output_grid:             @[OUTPUT_GRID]     # gaussian_grid, global_latlon, regional_latlon, rotated_latlon, lambert_conformal, cubed_sphere_grid
 imo:                     @[IMO]             # number of grid points along longitude/latitude direction
