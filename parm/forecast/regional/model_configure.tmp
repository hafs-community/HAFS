--- conflicted
+++ resolved
@@ -1,8 +1,4 @@
-<<<<<<< HEAD
-print_esmf:              .true.
-=======
 print_esmf:              _print_esmf_
->>>>>>> 57ec8442
 start_year:              YR
 start_month:             MN
 start_day:               DY
