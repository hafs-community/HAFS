--- conflicted
+++ resolved
@@ -123,16 +123,10 @@
 /
 
  &fv_nest_nml
-<<<<<<< HEAD
        grid_pes = _grid_pes_
-       grid_coarse = 0, _parent_grid_num_
        tile_coarse = 0, _parent_tile_
-=======
-       grid_pes = _glob_pes_, _nest_pes_
-       tile_coarse = 0, 6
        num_tile_top = 6
        p_split = 1
->>>>>>> a1968532
        nest_refine = 0, _refinement_
        nest_ioffsets= 1, _ioffset_
        nest_joffsets= 1, _joffset_
