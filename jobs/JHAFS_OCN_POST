#!/bin/sh

date
export PS4='+ $SECONDS + '
set -xue

export cycle=${cycle:-t${cyc:?}z}
export storm_num=${storm_num:-1}
export stormlabel=${stormlabel:-storm$storm_num}
export hafs_ver=${hafs_ver:?}
export NET=${NET:?}
export RUN=${RUN:?}
export RUN_ENVIR=${RUN_ENVIR:?}

export SENDCOM=${SENDCOM:-YES}
export SENDDBN=${SENDDBN:-NO}
export SENDECF=${SENDECF:-NO}
export EMAIL_SDM=${EMAIL_SDM:-NO}
export SCRUBDATA=${SCRUBDATA:-YES}
# HAFS workflow jobs use shared working dir, and the CLEANUP or SCRUB job will clean up WORKhafs
#export KEEPDATA=${KEEPDATA:-YES}
export KEEPDATA=YES

export HOMEhafs=${HOMEhafs:-${OPSROOT:?}/hafs.${hafs_ver:?}}
export USHhafs=$HOMEhafs/ush
export EXEChafs=$HOMEhafs/exec
export PARMhafs=$HOMEhafs/parm
export FIXhafs=$HOMEhafs/fix

export WORKhafs=${WORKhafs:-${DATAROOT:?}/${RUN:?}${storm_num:?}_${cyc:?}_${envir:?}_${hafs_ver:?}}

if [ "${RUN_ENVIR^^}" != "NCO" ]; then
  # Detect platform and load modules if not run by NCO
  source ${USHhafs}/hafs_pre_job.sh.inc
  export machine=${WHERE_AM_I:-wcoss2}
  module list
else
  # Run by NCO on WCOSS2
  export machine=${WHERE_AM_I:-wcoss2}
  # Prepend $USHhafs to python package search path
  export PYTHONPATH=$USHhafs${PYTHONPATH:+:$PYTHONPATH}
  # Initialize PDY
# setpdy.sh # only needed for the launch job
  # Get PDY
  source ${WORKhafs}/PDY
fi

source ${USHhafs}/hafs_runcmd.sh.inc

env

export COMhafs=${COMhafs:-$(compath.py ${envir}/${NET}/${hafs_ver})/${RUN}.${PDY}/${cyc}}
export CONFhafs=$COMhafs/$stormlabel.conf
export HOLDVARS=${HOLDVARS:-$COMhafs/$stormlabel.holdvars.txt}

source ${HOLDVARS}

export DATA=${WORKhafs}/ocn_post

if [ "${SCRUBDATA:-YES}" = "YES" ]; then
  rm -rf $DATA
fi
mkdir -p $DATA
cd $DATA

# Execute ex-script
export run_atm_datm_ocean=${run_atm_datm_ocean:-YES}
if [ "${run_atm_datm_ocean}" = YES ]; then
${HOMEhafs}/scripts/exhafs_mom6_post.sh
else
${HOMEhafs}/scripts/exhafs_ocn_post.py
<<<<<<< HEAD
fi
=======
status=$?; [[ $status -ne 0 ]] && exit $status
>>>>>>> 4a386e38

# Cleanup DATA dir
cd ${WORKhafs}
if [ "${KEEPDATA:-YES}" != "YES" ]; then
  rm -rf $DATA
fi

date<|MERGE_RESOLUTION|>--- conflicted
+++ resolved
@@ -67,13 +67,11 @@
 export run_atm_datm_ocean=${run_atm_datm_ocean:-YES}
 if [ "${run_atm_datm_ocean}" = YES ]; then
 ${HOMEhafs}/scripts/exhafs_mom6_post.sh
+status=$?; [[ $status -ne 0 ]] && exit $status
 else
 ${HOMEhafs}/scripts/exhafs_ocn_post.py
-<<<<<<< HEAD
+status=$?; [[ $status -ne 0 ]] && exit $status
 fi
-=======
-status=$?; [[ $status -ne 0 ]] && exit $status
->>>>>>> 4a386e38
 
 # Cleanup DATA dir
 cd ${WORKhafs}
