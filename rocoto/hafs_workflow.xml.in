<?xml version="1.0"?>

<!DOCTYPE workflow [

  <!-- Set some variables for use later: -->

  <!ENTITY COM_SCRUB_TIME "10800">
  <!ENTITY WORK_SCRUB_TIME "3600">
  <!ENTITY CYCLE_THROTTLE "5">
  <!ENTITY TASK_THROTTLE "120">

  <!-- Maximum number of times to try various jobs -->
  <!ENTITY MAX_TRIES_TRANSFER "6"> <!-- pulling data over network -->
  <!ENTITY MAX_TRIES_BIG_JOBS "1"> <!-- forecast or other huge jobs -->
  <!ENTITY MAX_TRIES "1"> <!-- everything else -->

 <!-- Extra variables to send to the exhwrf_launch.py -->
  <!ENTITY MORE_LAUNCH_VARS "@[MORE_LAUNCH_VARS]">

  <!-- Multistorm IDs -->
  <!ENTITY MULTISTORM "@[MULTISTORM==YES?YES:NO]">
  <!ENTITY BASINS "@[BASINS:-]">
  <!ENTITY MULTISTORM_SIDS "@[MULTISTORM_SIDS:-]">
  <!ENTITY RENUM "@[RENUM:-]">
  <!ENTITY FAKE_STORM "storm1">
  <!ENTITY STORMS "storm1 storm2 storm3 storm4 storm5 storm6">
  <!ENTITY REAL_STORMS "storm2 storm3 storm4 storm5 storm6">

  <!-- Storm we are going to run -->
  <!ENTITY SID "@[SID.uc]">
  <!ENTITY sidlc "@[SID.lc]">
  <!ENTITY STORMLABEL "@[stormlabel]">
  <!ENTITY CASE_ROOT "@[CASE_ROOT]">

  <!-- scrub config -->
  <!ENTITY SCRUB_WORK "@[SCRUB_WORK]">
  <!ENTITY SCRUB_COM "@[SCRUB_COM]">

  <!-- Directory paths and experiment names. -->
  <!ENTITY WHERE_AM_I "@[WHERE_AM_I]">
  <!ENTITY PRE      "@[USHhafs]/rocoto_pre_job.sh">
  <!ENTITY EXPT     "@[EXPT]">
  <!ENTITY SUBEXPT  "@[SUBEXPT:-EXPT]">
  <!ENTITY HOMEhafs "@[CDSAVE]/&EXPT;">
  <!ENTITY PARMhafs "@[PARMhafs:-&HOMEhafs;/parm]">
  <!ENTITY JOBhafs  "@[JOBhafs:-&HOMEhafs;/jobs]">
  <!ENTITY EXhafs   "@[EXhafs:-&HOMEhafs;/scripts]">
  <!ENTITY USHhafs  "@[USHhafs:-&HOMEhafs;/ush]">
  <!ENTITY FIXhafs  "&HOMEhafs;/fix">
  <!ENTITY EXEChafs "&HOMEhafs;/exec">
  <!ENTITY WORKhafs "@[CDSCRUB]/&SUBEXPT;/@Y@m@d@H/&SID;">
  <!ENTITY COMhafs  "@[CDSCRUB]/&SUBEXPT;/com/@Y@m@d@H/&SID;">
  <!ENTITY LOGhafs  "@[CDSCRUB]/&SUBEXPT;/log">

  <!ENTITY GFSVER   "@[GFSVER:-PROD2019]">
  <!ENTITY COMgfs   "@[COMgfs:-&WORKhafs;/hafsdata]">
  <!ENTITY COMrtofs "@[COMrtofs:-&WORKhafs;/hafsdata]">

  <!-- The output conf file for each cycle: -->
  <!ENTITY CONFhafs "&COMhafs;/&STORMLABEL;.conf">
  <!ENTITY HOLDVARS "&COMhafs;/&STORMLABEL;.holdvars.txt">

  <!-- Enabling or disabling  parts of the workflow: -->
  <!ENTITY FETCH_INPUT "@[FETCH_INPUT]">
  <!ENTITY RUN_ATM_INIT "@[RUN_ATM_INIT:-NO]">
  <!ENTITY RUN_VORTEXINIT "@[RUN_VORTEXINIT]">
  <!ENTITY RUN_GSI_VR "@[RUN_GSI_VR]">
  <!ENTITY RUN_GSI_VR_FGAT "@[RUN_GSI_VR_FGAT]">
  <!ENTITY RUN_GSI_VR_ENS "@[RUN_GSI_VR_ENS]">
  <!ENTITY RUN_GSI "@[RUN_GSI]">
<<<<<<< HEAD
  <!ENTITY RUN_DATM "@[RUN_DATM]">
  <!ENTITY RUN_DOCN "@[RUN_DOCN]">
=======
  <!ENTITY RUN_FGAT "@[RUN_FGAT]">
  <!ENTITY RUN_ENSDA "@[RUN_ENSDA]">
  <!ENTITY RUN_ENKF "@[RUN_ENKF]">
>>>>>>> 3caa6025
  <!ENTITY RUN_OCEAN "@[RUN_OCEAN]">
  <!ENTITY RUN_WAVE "@[RUN_WAVE]">
  <!ENTITY RUN_HRDGRAPHICS "@[RUN_HRDGRAPHICS:-NO]">
  <!ENTITY RUN_EMCGRAPHICS "@[RUN_EMCGRAPHICS:-NO]">
  <!ENTITY ARCHIVE_FV3OUT "@[ARCHIVE_FV3OUT]">
  <!ENTITY MAKE_MESH_ATM "@[MAKE_MESH_ATM]">
  <!ENTITY MAKE_MESH_OCN "@[MAKE_MESH_OCN]">

  <!ENTITY DOWNLOAD_DATM "@[DOWNLOAD_DATM]">
  <!ENTITY DOWNLOAD_DATM_LIST "@[DOWNLOAD_DATM_LIST]">
  <!ENTITY DOWNLOAD_DATM_THRESHOLD "@[DOWNLOAD_DATM_THRESHOLD]">

  <!ENTITY DOWNLOAD_DOCN "@[DOWNLOAD_DOCN]">
  <!ENTITY DOWNLOAD_DOCN_LIST "@[DOWNLOAD_DOCN_LIST]">
  <!ENTITY DOWNLOAD_DOCN_THRESHOLD "@[DOWNLOAD_DOCN_THRESHOLD]">

  <!ENTITY ENS_SIZE "@[ENS_SIZE]">
  <!ENTITY ENSIDS "@[ENSIDS]">

  <!ENTITY gtype "@[gtype:-regional]">
  <!ENTITY FORECAST_RESOURCES "&@[FORECAST_RESOURCES:-FORECAST_RESOURCES_regional_40x30io3x72_omp2];">
  <!ENTITY FORECAST_ENS_RESOURCES "&@[FORECAST_ENS_RESOURCES:-FORECAST_ENS_RESOURCES_regional_40x30io3x72_omp2];">

  <!-- CPU account name -->
  <!ENTITY CPU_ACCOUNT "@[CPU_ACCOUNT]">

  <!-- Load the env_vars.ent into ENV_VARS so we can set variables
  common to all jobs. -->
  <!ENTITY ENV_VARS SYSTEM "env_vars.ent"> 

  <!-- Site that we are currently running on -->
  <!ENTITY % SITES    SYSTEM "sites/all.ent">

  <!ENTITY % SITE_DEFAULTS SYSTEM "sites/defaults.ent">
  %SITE_DEFAULTS;

@** if SITE_FILE==
  <!-- No site file, so choose from defaults. -->
@**   if WHERE_AM_I==jet
@**     if WHICH_JET==t
  %tjet;
@**     elseif WHICH_JET==u
  %ujet;
@**     elseif WHICH_JET==s
  %sjet;
@**     elseif WHICH_JET==v
  %vjet;
@**     elseif WHICH_JET==x
  %xjet;
@**     elseif WHICH_JET==k
  %kjet;
@**     else
  %xjet; <!-- Default is xjet when nothing else is specified -->
@**     endif
@**   else
  %@[WHERE_AM_I];
@**   endif
@** else
  <!ENTITY % CUSTOM_SITE SYSTEM "@[SITE_FILE]">
  %CUSTOM_SITE;
@** endif

]>

<!-- Workflow below here -->

<workflow realtime="F" cyclethrottle="&CYCLE_THROTTLE;"
          scheduler="&SCHEDULER;" taskthrottle="&TASK_THROTTLE;">

  @[CYCLE_LIST]

  <log><cyclestr>&LOGhafs;/rocoto_@Y@m@d@H.log</cyclestr></log> 

  <task name="launch" maxtries="99">
    <!--<command>&PRE; &EXhafs;/exhafs_launch.py &SID; <cyclestr>@Y@m@d@H</cyclestr></command>-->
    <command>&PRE; &EXhafs;/exhafs_launch.py &MULTISTORM_SIDS; &BASINS; &RENUM; <cyclestr>@Y@m@d@H &SID; &CASE_ROOT; '&PARMhafs;' config.EXPT='&EXPT;' config.SUBEXPT='&SUBEXPT;' config.HOMEhafs='&HOMEhafs;' dir.USHhhafs='&USHhafs;' &MORE_LAUNCH_VARS; </cyclestr></command>
    <jobname>hafs_launch_&SID;_<cyclestr>@Y@m@d@H</cyclestr></jobname>
    <join><cyclestr>&WORKhafs;/hafs_launch.log</cyclestr></join>
    <account>&ACCOUNT;</account>
    &RESERVATION;
    <queue>&QUEUE_SERIAL;</queue>
    &SERIAL_EXTRA;
    <cores>1</cores>
    &CORES_EXTRA;
    <envar><name>TOTAL_TASKS</name><value>1</value></envar>
    <walltime>00:15:00</walltime>
    &MEMORY;
    &ENV_VARS;

    <dependency>
      <and>
        <!-- Cycling dependency: do not start until the prior cycle's
        launch job is done, unless there is no prior cycle. -->
        <or>
          <taskdep task="launch" cycle_offset="-6:00:00"/>
          <not>
            <cycleexistdep cycle_offset="-6:00:00"/>
          </not>
        </or>
        <!-- AND... don't start until 3:20 past the synoptic time.  The
        GFS does not start until then, so there is little point to
        starting earlier. -->
        <timedep><cyclestr offset="3:20:00">@Y@m@d@H@M@S</cyclestr></timedep>
      </and>
    </dependency>

    <!--
    <rewind>
      <sh>&USHhafs;/hafs_scrub.py '<cyclestr>&COMhafs;</cyclestr>' '<cyclestr>&WORKhafs;</cyclestr>'</sh>
    </rewind>
    -->
  </task>

  <task name="input" maxtries="&MAX_TRIES_TRANSFER;">
    <command>&PRE; &EXhafs;/exhafs_input.py</command>
    <jobname>hafs_input_&SID;_<cyclestr>@Y@m@d@H</cyclestr></jobname>
    <join><cyclestr>&WORKhafs;/hafs_input.log</cyclestr></join>
    <account>&ACCOUNT;</account>
    &RESERVATION;
    <queue>&QUEUE_SERVICE;</queue>
    &SERVICE_EXTRA;
    <cores>1</cores>
    &CORES_EXTRA;
    <envar><name>TOTAL_TASKS</name><value>1</value></envar>
    <walltime>06:00:00</walltime>
    &MEMORY;
    &ENV_VARS;

    <dependency>
      <and>
        <taskdep task="launch"/>
        <streq><left>&FETCH_INPUT;</left><right>YES</right></streq>
        <streq><left>&RUN_DATM;</left><right>NO</right></streq>
      </and>
    </dependency>
  </task>

<<<<<<< HEAD
@** if RUN_DATM==YES
  <metatask name="download_datm">
    <var name="idx">&DOWNLOAD_DATM_LIST;</var>
    <task name="download_datm_#idx#" maxtries="&MAX_TRIES_TRANSFER;">
      <command>&JOBhafs;/JHAFS_DATM_DOWNLOAD</command>
      <jobname>hafs_input_&SID;_<cyclestr>@Y@m@d@H</cyclestr>_#idx#</jobname>
      <join><cyclestr>&WORKhafs;/hafs_download_datm_#idx#.log</cyclestr></join>
      <account>&ACCOUNT;</account>
      &RESERVATION;
      <queue>&QUEUE_SERVICE;</queue>
      &SERVICE_EXTRA;
      <cores>1</cores>
      &CORES_EXTRA;
      <envar><name>TOTAL_TASKS</name><value>1</value></envar>
      <walltime>06:00:00</walltime>
      &MEMORY;
      &ENV_VARS;
      
      <dependency>
        <and>
          <taskdep task="launch"/>
          <streq><left>&DOWNLOAD_DATM;</left><right>YES</right></streq>
          <streq><left>&RUN_DATM;</left><right>YES</right></streq>
          <not>
            <metataskdep metatask="download_datm" threshold="&DOWNLOAD_DATM_THRESHOLD;"/>
          </not>
        </and>
      </dependency>
    </task>
  </metatask>
@** endif


@** if RUN_DOCN==YES
  <metatask name="download_docn">
    <var name="idx">&DOWNLOAD_DOCN_LIST;</var>
    <task name="download_docn_#idx#" maxtries="&MAX_TRIES_TRANSFER;">
      <command>&JOBhafs;/JHAFS_DOCN_DOWNLOAD</command>
      <jobname>hafs_input_&SID;_<cyclestr>@Y@m@d@H</cyclestr>_#idx#</jobname>
      <join><cyclestr>&WORKhafs;/hafs_download_docn_#idx#.log</cyclestr></join>
      <account>&ACCOUNT;</account>
      &RESERVATION;
      <queue>&QUEUE_SERVICE;</queue>
      &SERVICE_EXTRA;
      <cores>1</cores>
      &CORES_EXTRA;
      <envar><name>TOTAL_TASKS</name><value>1</value></envar>
      <walltime>06:00:00</walltime>
      &MEMORY;
      &ENV_VARS;
      
      <dependency>
        <and>
          <taskdep task="launch"/>
          <streq><left>&DOWNLOAD_DOCN;</left><right>YES</right></streq>
          <streq><left>&RUN_DOCN;</left><right>YES</right></streq>
          <not>
            <metataskdep metatask="download_docn" threshold="&DOWNLOAD_DOCN_THRESHOLD;"/>
          </not>
        </and>
      </dependency>
    </task>
  </metatask>
@** endif

  <task name="grid" maxtries="&MAX_TRIES;">
    <command>&JOBhafs;/JHAFS_GRID</command>
    <jobname>hafs_grid_&SID;_<cyclestr>@Y@m@d@H</cyclestr></jobname>
    <join><cyclestr>&WORKhafs;/hafs_grid.log</cyclestr></join>
=======
  <task name="atm_prep" maxtries="&MAX_TRIES;">
    <command>&JOBhafs;/JHAFS_ATM_PREP</command>
    <jobname>hafs_atm_prep_&SID;_<cyclestr>@Y@m@d@H</cyclestr></jobname>
    <join><cyclestr>&WORKhafs;/hafs_atm_prep.log</cyclestr></join>
>>>>>>> 3caa6025
    <account>&ACCOUNT;</account>
    &RESERVATION;
    <queue>&QUEUE_PE;</queue>
    &PE_EXTRA;
    &ATM_PREP_RESOURCES;
    &ENV_VARS;

    <dependency>
      <and>
        <taskdep task="launch"/>
      </and>
    </dependency>
  </task>

  <task name="atm_ic" maxtries="&MAX_TRIES;">
    <command>&JOBhafs;/JHAFS_ATM_IC</command>
    <jobname>hafs_atm_ic_&SID;_<cyclestr>@Y@m@d@H</cyclestr></jobname>
    <join><cyclestr>&WORKhafs;/hafs_atm_ic.log</cyclestr></join>
    <account>&ACCOUNT;</account>
    &RESERVATION;
    <queue>&QUEUE_PE;</queue>
    &PE_EXTRA;
    &ATM_IC_RESOURCES;
    &ENV_VARS;

    <dependency>
      <and>
<<<<<<< HEAD
        <taskdep task="grid"/> 
        <streq><left>&RUN_DATM;</left><right>NO</right></streq>
=======
        <taskdep task="atm_prep"/>
>>>>>>> 3caa6025
        <or>
          <taskdep task="input"/>
          <strneq><left>&FETCH_INPUT;</left><right>YES</right></strneq>
        </or>
        <!-- Second dependency: the GFS output must be available -->
        <timedep><cyclestr offset="3:25:00">@Y@m@d@H@M@S</cyclestr></timedep>
        <!-- Or use COMgfs file dependency. Don't start until GFS analysis is available.-->
        <and>
@** if GFSVER==PROD2019
          <datadep age="02:00" minsize="15000000000"><cyclestr>&COMgfs;/gfs.@Y@m@d/@H/gfs.t@Hz.atmanl.nemsio</cyclestr></datadep>
          <datadep age="02:00" minsize="1000000000"><cyclestr>&COMgfs;/gfs.@Y@m@d/@H/gfs.t@Hz.sfcanl.nemsio</cyclestr></datadep>
@** endif
@** if GFSVER==PROD2021
          <datadep age="02:00" minsize="12000000000"><cyclestr>&COMgfs;/gfs.@Y@m@d/@H/atmos/gfs.t@Hz.atmanl.nc</cyclestr></datadep>
          <datadep age="02:00" minsize="200000000"><cyclestr>&COMgfs;/gfs.@Y@m@d/@H/atmos/gfs.t@Hz.sfcanl.nc</cyclestr></datadep>
@** endif
        </and>
      </and>
    </dependency>
  </task>

@** if gtype==regional
  <metatask name="atm_lbc">
    <var name="group">001 002 003 004 005 006</var>
    <task name="atm_lbc#group#" maxtries="&MAX_TRIES;">
      <command>&JOBhafs;/JHAFS_ATM_LBC</command>
      <jobname>hafs_atm_lbc#group#_&SID;_<cyclestr>@Y@m@d@H</cyclestr></jobname>
      <join><cyclestr>&WORKhafs;/hafs_atm_lbc#group#.log</cyclestr></join>
      <account>&ACCOUNT;</account>
      &RESERVATION;
      <queue>&QUEUE_PE;</queue>
      &PE_EXTRA;
      &ATM_LBC_RESOURCES;
      &ENV_VARS;
      <envar><name>BC_GROUPN</name><value>6</value></envar>
      <envar><name>BC_GROUPI</name><value>#group#</value></envar>

      <dependency>
        <and>
<<<<<<< HEAD
          <taskdep task="grid"/>
          <streq><left>&RUN_DATM;</left><right>NO</right></streq>
=======
          <taskdep task="atm_prep"/>
>>>>>>> 3caa6025
          <or>
            <taskdep task="input"/>
            <strneq><left>&FETCH_INPUT;</left><right>YES</right></strneq>
          </or>
          <!-- Second dependency: the GFS output must be available -->
          <timedep><cyclestr offset="4:10:00">@Y@m@d@H@M@S</cyclestr></timedep>
          <!-- Or use COMgfs file dependency. Don't start until GFS 126h forecast is available.-->
          <or>
@**   if GFSVER==PROD2019
            <datadep age="02:00" minsize="15000000000"><cyclestr>&COMgfs;/gfs.@Y@m@d/@H/gfs.t@Hz.atmf126.nemsio</cyclestr></datadep>
            <datadep age="02:00" minsize="300000000"><cyclestr>&COMgfs;/gfs.@Y@m@d/@H/gfs.t@Hz.pgrb2.0p25.f126</cyclestr></datadep>
@**   endif
@**   if GFSVER==PROD2021
            <datadep age="02:00" minsize="300000000"><cyclestr>&COMgfs;/gfs.@Y@m@d/@H/atmos/gfs.t@Hz.pgrb2.0p25.f126</cyclestr></datadep>
            <datadep age="02:00" minsize="6000000000"><cyclestr>&COMgfs;/gfs.@Y@m@d/@H/atmos/gfs.t@Hz.atmf0126.nc</cyclestr></datadep>
@**   endif
          </or>
        </and>
      </dependency>
    </task>
  </metatask>

<<<<<<< HEAD
@**   if RUN_DOCN==YES
  <task name="docn_mesh" maxtries="&MAX_TRIES;">
    <command>&JOBhafs;/JHAFS_DOCN_MESH</command>
    <jobname>hafs_docn_mesh_&SID;_<cyclestr>@Y@m@d@H</cyclestr></jobname>
    <join><cyclestr>&WORKhafs;/hafs_docn_mesh.log</cyclestr></join>
    <account>&ACCOUNT;</account>
    &RESERVATION;
    <queue>&QUEUE_PE;</queue>
    &PE_EXTRA;
    &MAKE_ESMF_MESH_RESOURCES;
    &ENV_VARS;

    <dependency>
      <and>
        <taskdep task="launch"/>
        <streq><left>&MAKE_MESH_OCN;</left><right>YES</right></streq>
        <or>
          <strneq><left>&DOWNLOAD_DOCN;</left><right>YES</right></strneq>
          <metataskdep metatask="download_docn" threshold="&DOWNLOAD_DOCN_THRESHOLD;"/>
        </or>
      </and>
    </dependency>
  </task>
@**   endif

@**   if RUN_OCEAN==YES
  <task name="hycominit1" maxtries="&MAX_TRIES;">
    <!-- <command>&JOBhafs;/JHAFS_OCEAN_INIT</command> -->
    <command>&PRE; &EXhafs;/exhafs_hycominit1.py</command>
    <jobname>hafs_hycominit1_&SID;_<cyclestr>@Y@m@d@H</cyclestr></jobname>
    <join><cyclestr>&WORKhafs;/hafs_hycominit1.log</cyclestr></join>
=======
@** if RUN_OCEAN==YES
  <task name="ocn_prep" maxtries="&MAX_TRIES;">
    <command>&JOBhafs;/JHAFS_OCN_PREP</command>
    <jobname>hafs_ocn_prep_&SID;_<cyclestr>@Y@m@d@H</cyclestr></jobname>
    <join><cyclestr>&WORKhafs;/hafs_ocn_prep.log</cyclestr></join>
>>>>>>> 3caa6025
    <account>&ACCOUNT;</account>
    &RESERVATION;
    <queue>&QUEUE_PE;</queue>
    &PE_EXTRA;
    &OCN_PREP_RESOURCES;
    &ENV_VARS;

    <dependency>
      <and>
        <taskdep task="atm_prep"/>
        <or>
          <taskdep task="input"/>
          <strneq><left>&FETCH_INPUT;</left><right>YES</right></strneq>
        </or>
        <!-- Second dependency: the GFS output must be available -->
        <timedep><cyclestr offset="3:25:00">@Y@m@d@H@M@S</cyclestr></timedep>
        <!-- Or use COMgfs/Ocean file dependency. Don't start until GFS/Ocean analysis is available.-->
        <and>
          <or>
            <datadep age="02:00" minsize="25000000000"><cyclestr>&COMrtofs;/rtofs.@Y@m@d/rtofs_glo.t00z.n00.restart.a</cyclestr></datadep>
            <datadep age="02:00" minsize="10000000000"><cyclestr>&COMrtofs;/rtofs.@Y@m@d/rtofs_glo.t00z.n00.restart.a.tgz</cyclestr></datadep>
          </or>
          <or>
            <strneq><left><cyclestr>@H</cyclestr></left><right>00</right></strneq>
            <or>
              <datadep age="02:00" minsize="12000000000"><cyclestr>&COMrtofs;/rtofs.@Y@m@d/rtofs_glo.t00z.n00.archv.a</cyclestr></datadep>
              <datadep age="02:00" minsize="5000000000"><cyclestr>&COMrtofs;/rtofs.@Y@m@d/rtofs_glo.t00z.n00.archv.a.tgz</cyclestr></datadep>
            </or>
          </or>
          <or>
            <streq><left><cyclestr>@H</cyclestr></left><right>00</right></streq>
            <or>
              <datadep age="02:00" minsize="12000000000"><cyclestr>&COMrtofs;/rtofs.@Y@m@d/rtofs_glo.t00z.f@H.archv.a</cyclestr></datadep>
              <datadep age="02:00" minsize="5000000000"><cyclestr>&COMrtofs;/rtofs.@Y@m@d/rtofs_glo.t00z.f@H.archv.a.tgz</cyclestr></datadep>
            </or>
          </or>
@** if GFSVER==PROD2019
          <datadep age="02:00" minsize="300000000"><cyclestr>&COMgfs;/gfs.@Y@m@d/@H/gfs.t@Hz.pgrb2.0p25.f129</cyclestr></datadep>
@** endif
@** if GFSVER==PROD2021
          <datadep age="02:00" minsize="300000000"><cyclestr>&COMgfs;/gfs.@Y@m@d/@H/atmos/gfs.t@Hz.pgrb2.0p25.f129</cyclestr></datadep>
@** endif
        </and>
      </and>
    </dependency>
  </task>
@** endif

@** if RUN_GSI_VR==YES
  <task name="analysis_vr" maxtries="&MAX_TRIES;">
    <command>&JOBhafs;/JHAFS_ANALYSIS_VR</command>
    <jobname>hafs_analysis_vr_&SID;_<cyclestr>@Y@m@d@H</cyclestr></jobname>
    <join><cyclestr>&WORKhafs;/hafs_analysis_vr.log</cyclestr></join>
    <account>&ACCOUNT;</account>
    &RESERVATION;
    <queue>&QUEUE_PE;</queue>
    &PE_EXTRA;
    &ANALYSIS_RESOURCES;
    &ENV_VARS;

    <dependency>
      <and>
        <taskdep task="atm_ic"/>
	<streq><left>&RUN_GSI_VR;</left><right>YES</right></streq>
	<or>
          <not><cycleexistdep cycle_offset="-6:00:00"/></not>
	  <and>
            <datadep age="02:00"><cyclestr offset="-6:00:00">&COMhafs;</cyclestr>/RESTART/<cyclestr>@Y@m@d.@H</cyclestr>0000.fv_core.res.tile1.nc</datadep>
            <datadep age="02:00"><cyclestr offset="-6:00:00">&COMhafs;</cyclestr>/RESTART/grid_spec.nc</datadep>
            <sh>if [[ $(/bin/ls -l <cyclestr offset="-6:00:00">&COMhafs;/*&sidlc;.@Y@m@d@H.trak.hafs.atcfunix.all</cyclestr> | wc -l) -ge 1 ]]; then exit 0; else exit 1; fi</sh>
          </and>
        </or>
      </and>
    </dependency>
  </task>
@** endif

@** if RUN_GSI_VR_FGAT==YES 
  <metatask name="analysis_vr_fgat">
    <var name="FGAT_HR">03 09</var>
    <task name="analysis_vr_fgat#FGAT_HR#" maxtries="&MAX_TRIES;">
      <command>&JOBhafs;/JHAFS_ANALYSIS_VR</command>
      <jobname>hafs_analysis_vr_fgat#FGAT_HR#_&SID;_<cyclestr>@Y@m@d@H</cyclestr></jobname>
      <join><cyclestr>&WORKhafs;/hafs_analysis_vr_fgat#FGAT_HR#.log</cyclestr></join>
      <account>&ACCOUNT;</account>
      &RESERVATION;
      <queue>&QUEUE_PE;</queue>
      &PE_EXTRA;
      &ANALYSIS_RESOURCES;
      &ENV_VARS;
      <envar><name>FGAT</name><value>YES</value></envar>
      <envar><name>FGAT_HR</name><value>#FGAT_HR#</value></envar>
      <dependency>
        <and>
<<<<<<< HEAD
@**     if GFSVER==PROD2019
          <datadep age="02:00" minsize="300000000"><cyclestr>&COMgfs;/gfs.@Y@m@d/@H/gfs.t@Hz.pgrb2.0p25.f129</cyclestr></datadep>
@**     endif
@**     if GFSVER==PROD2021
          <datadep age="02:00" minsize="300000000"><cyclestr>&COMgfs;/gfs.@Y@m@d/@H/atmos/gfs.t@Hz.pgrb2.0p25.f129</cyclestr></datadep>
@**     endif
        </and>
      </and>
    </dependency>
  </task>

@**     if RUN_DATM==YES

  <task name="datm_mesh" maxtries="&MAX_TRIES;">
    <command>&JOBhafs;/JHAFS_DATM_MESH</command>
    <jobname>hafs_datm_mesh_&SID;_<cyclestr>@Y@m@d@H</cyclestr></jobname>
    <join><cyclestr>&WORKhafs;/hafs_datm_mesh.log</cyclestr></join>
=======
          <taskdep task="atm_ic"/>
          <streq><left>&RUN_GSI_VR_FGAT;</left><right>YES</right></streq>
          <or>
            <not><cycleexistdep cycle_offset="-6:00:00"/></not>
            <and>
              <datadep age="02:00"><cyclestr offset="-6:00:00">&COMhafs;</cyclestr>/RESTART/<cyclestr offset="3:00:00">@Y@m@d.@H</cyclestr>0000.fv_core.res.tile1.nc</datadep>
              <datadep age="02:00"><cyclestr offset="-6:00:00">&COMhafs;</cyclestr>/RESTART/grid_spec.nc</datadep>
              <sh>if [[ $(/bin/ls -l <cyclestr offset="-6:00:00">&COMhafs;/*&sidlc;.@Y@m@d@H.trak.hafs.atcfunix.all</cyclestr> | wc -l) -ge 1 ]]; then exit 0; else exit 1; fi</sh>
            </and>
          </or>
        </and>
      </dependency>
    </task>
  </metatask>
@** endif

@** if RUN_GSI==YES
  <task name="analysis" maxtries="&MAX_TRIES;">
    <command>&JOBhafs;/JHAFS_ANALYSIS</command>
    <jobname>hafs_analysis_&SID;_<cyclestr>@Y@m@d@H</cyclestr></jobname>
    <join><cyclestr>&WORKhafs;/hafs_analysis.log</cyclestr></join>
    <account>&ACCOUNT;</account>
    &RESERVATION;
    <queue>&QUEUE_PE;</queue>
    &PE_EXTRA;
    &ANALYSIS_RESOURCES;
    &ENV_VARS;
    <dependency>
      <and>
        <taskdep task="atm_ic"/>
	<streq><left>&RUN_GSI;</left><right>YES</right></streq>
@** if RUN_GSI_VR==YES
	<or>
          <strneq><left>&RUN_GSI_VR;</left><right>YES</right></strneq>
          <taskdep task="analysis_vr"/>
        </or>
@** endif
@** if RUN_GSI_VR_FGAT==YES
	<or>
          <strneq><left>&RUN_GSI_VR_FGAT;</left><right>YES</right></strneq>
          <metataskdep metatask="analysis_vr_fgat"/>
        </or>
@** endif
	<or>
          <not><cycleexistdep cycle_offset="-6:00:00"/></not>
	  <and>
            <datadep age="02:00"><cyclestr offset="-6:00:00">&COMhafs;</cyclestr>/RESTART/<cyclestr>@Y@m@d.@H</cyclestr>0000.fv_core.res.tile1.nc</datadep>
            <datadep age="02:00"><cyclestr offset="-6:00:00">&COMhafs;</cyclestr>/RESTART/grid_spec.nc</datadep>
@** if RUN_ENSDA==YES
            <sh>if [[ $(/bin/ls -l <cyclestr offset="-6:00:00">&COMhafs;</cyclestr>/RESTART_ens/mem*/<cyclestr>@Y@m@d.@H</cyclestr>0000.fv_core.res.tile1.nc | wc -l) -ge &ENS_SIZE; ]]; then exit 0; else exit 1; fi</sh>
@** endif
          </and>
        </or>
      </and>
    </dependency>
  </task>
@** endif
@** endif

@** if RUN_ATM_INIT==YES
  <task name="atm_init" maxtries="&MAX_TRIES;">
    <command>&JOBhafs;/JHAFS_ATM_INIT</command>
    <jobname>hafs_atm_init_&SID;_<cyclestr>@Y@m@d@H</cyclestr></jobname>
    <join><cyclestr>&WORKhafs;/hafs_atm_init.log</cyclestr></join>
>>>>>>> 3caa6025
    <account>&ACCOUNT;</account>
    &RESERVATION;
    <queue>&QUEUE_PE;</queue>
    &PE_EXTRA;
<<<<<<< HEAD
    &MAKE_ESMF_MESH_RESOURCES;
    &ENV_VARS;

    <dependency>
      <and>
        <taskdep task="launch"/>
        <streq><left>&MAKE_MESH_ATM;</left><right>YES</right></streq>
        <or>
          <strneq><left>&DOWNLOAD_DATM;</left><right>YES</right></strneq>
          <metataskdep metatask="download_datm" threshold="&DOWNLOAD_DATM_THRESHOLD;"/>
        </or>
      </and>
    </dependency>
  </task>

@**     endif

@**   endif
=======
    &ATM_INIT_RESOURCES;
    &ENV_VARS;
>>>>>>> 3caa6025

    <dependency>
      <and>
        <taskdep task="atm_ic"/>
@** if gtype==regional
        <metataskdep metatask="atm_lbc"/>
@** endif
      </and>
    </dependency>
  </task>
@** endif

  <task name="forecast" maxtries="&MAX_TRIES;">
    <command>&JOBhafs;/JHAFS_FORECAST</command>
    <jobname>hafs_forecast_&SID;_<cyclestr>@Y@m@d@H</cyclestr></jobname>
    <join><cyclestr>&WORKhafs;/hafs_forecast.log</cyclestr></join>
    <account>&ACCOUNT;</account>
    &RESERVATION;
    <queue>&QUEUE_FORECAST;</queue>
    &PE_EXTRA;
    &FORECAST_RESOURCES;
    &ENV_VARS;

    <dependency>
      <and>
<<<<<<< HEAD
        <or>
          <streq><left>&RUN_DATM;</left><right>YES</right></streq>
          <and>
            <taskdep task="chgres_ic"/>
@** if gtype==regional
            <metataskdep metatask="chgres_bc"/>
@** endif
          </and>
        </or>
@** if gtype==regional
@**   if RUN_OCEAN==YES
        <taskdep task="hycominit1"/>
        <taskdep task="hycominit2"/>
@**   endif
@**   if RUN_DATM==YES
        <or>
          <strneq><left>&DOWNLOAD_DATM;</left><right>YES</right></strneq>
          <metataskdep metatask="download_datm" threshold="0.2"/>
        </or>
        <or>
          <strneq><left>&MAKE_MESH_ATM;</left><right>YES</right></strneq>
          <taskdep task="datm_mesh"/>
        </or>
@**   endif
@**   if RUN_DOCN==YES
        <or>
          <strneq><left>&DOWNLOAD_DOCN;</left><right>YES</right></strneq>
          <metataskdep metatask="download_docn" threshold="0.2"/>
        </or>
        <or>
          <strneq><left>&MAKE_MESH_OCN;</left><right>YES</right></strneq>
          <taskdep task="docn_mesh"/>
        </or>
@**   endif
=======
        <taskdep task="atm_ic"/>
@** if gtype==regional
        <metataskdep metatask="atm_lbc"/>
@** if RUN_OCEAN==YES
        <taskdep task="ocn_prep"/>
@** endif
@** if RUN_GSI==YES
        <taskdep task="analysis"/>
@** endif
@** if RUN_GSI_VR==YES
        <taskdep task="analysis_vr"/>
@** endif

>>>>>>> 3caa6025
@** endif
      </and>
    </dependency>
  </task>

  <task name="atm_post" maxtries="&MAX_TRIES;">
    <command>&JOBhafs;/JHAFS_ATM_POST</command>
    <jobname>hafs_atm_post_&SID;_<cyclestr>@Y@m@d@H</cyclestr></jobname>
    <join><cyclestr>&WORKhafs;/hafs_atm_post.log</cyclestr></join>
    <account>&ACCOUNT;</account>
    &RESERVATION;
    <queue>&QUEUE_PE;</queue>
    &PE_EXTRA;
    &ATM_POST_RESOURCES;
    &ENV_VARS;

    <dependency>
<<<<<<< HEAD
      <!-- Start the post if the forecast is running or if it has
           already completed and we are not using a data atmosphere. -->
      <and>
        <streq><left>&RUN_DATM;</left><right>NO</right></streq>
        <or>
          <taskdep task="forecast" state="RUNNING"/>
          <taskdep task="forecast"/>
        </or>
      </and>
=======
      <!-- Start the atm_post if the forecast is running or if it has
           already completed. -->
      <or>
        <taskdep task="forecast" state="RUNNING"/>
        <taskdep task="forecast"/>
      </or>
>>>>>>> 3caa6025
    </dependency>
  </task>

@** if RUN_OCEAN==YES
  <task name="ocn_post" maxtries="&MAX_TRIES;">
    <command>&JOBhafs;/JHAFS_OCN_POST</command>
    <jobname>hafs_ocn_post_&SID;_<cyclestr>@Y@m@d@H</cyclestr></jobname>
    <join><cyclestr>&WORKhafs;/hafs_ocn_post.log</cyclestr></join>
    <account>&ACCOUNT;</account>
    &RESERVATION;
    <queue>&QUEUE_PE;</queue>
    &PE_EXTRA;
    &OCN_POST_RESOURCES;
    &ENV_VARS;

    <dependency>
      <!-- Start the ocn_post if the forecast is running or if it has
           already completed. -->
      <or>
        <taskdep task="forecast" state="RUNNING"/>
        <taskdep task="forecast"/>
      </or>
    </dependency>
  </task>

@** endif
  <task name="product" maxtries="&MAX_TRIES;">
    <command>&JOBhafs;/JHAFS_PRODUCT</command>
    <jobname>hafs_product_&SID;_<cyclestr>@Y@m@d@H</cyclestr></jobname>
    <join><cyclestr>&WORKhafs;/hafs_product.log</cyclestr></join>
    <account>&ACCOUNT;</account>
    &RESERVATION;
    <queue>&QUEUE_PE;</queue>
    &PE_EXTRA;
    &PRODUCT_RESOURCES;
    &ENV_VARS;

    <dependency>
<<<<<<< HEAD
     <!-- Start the tracker if the post is running or if it has
          already completed and we are not using a data atmosphere. -->
      <and>
        <streq><left>&RUN_DATM;</left><right>NO</right></streq>
        <or>
          <taskdep task="post" state="RUNNING"/>
          <taskdep task="post"/>
        </or>
      </and>
=======
     <!-- Start the tracker if the atm_post is running or if it has
          already completed. -->
      <or>
        <taskdep task="atm_post" state="RUNNING"/>
        <taskdep task="atm_post"/>
      </or>
>>>>>>> 3caa6025
    </dependency>
  </task>

@** if RUN_ENSDA==YES
  <task name="atm_prep_ens" maxtries="&MAX_TRIES;">
    <command>&JOBhafs;/JHAFS_ATM_PREP</command>
    <jobname>hafs_atm_prep_ens_&SID;_<cyclestr>@Y@m@d@H</cyclestr></jobname>
    <join><cyclestr>&WORKhafs;/hafs_atm_prep_ens.log</cyclestr></join>
    <account>&ACCOUNT;</account>
    &RESERVATION;
    <queue>&QUEUE_PE;</queue>
    &PE_EXTRA;
    &ATM_PREP_RESOURCES;
    &ENV_VARS;
    <envar><name>ENSDA</name><value>YES</value></envar>

    <dependency>
      <and>
        <taskdep task="launch"/>
        <!-- Wait until the deterministic forecast job is running or completed. -->
        <or>
          <taskdep task="forecast" state="RUNNING"/>
          <taskdep task="forecast"/>
        </or>
      </and>
    </dependency>
  </task>

  <metatask name="atm_ic_ens" mode="parallel">
    <var name="MEM">&ENSIDS;</var>
    <task name="atm_ic_ens#MEM#" maxtries="&MAX_TRIES;">
      <command>&JOBhafs;/JHAFS_ATM_IC</command>
      <jobname>hafs_atm_ic_ens#MEM#_&SID;_<cyclestr>@Y@m@d@H</cyclestr></jobname>
      <join><cyclestr>&WORKhafs;/hafs_atm_ic_ens#MEM#.log</cyclestr></join>
      <account>&ACCOUNT;</account>
      &RESERVATION;
      <queue>&QUEUE_PE;</queue>
      &PE_EXTRA;
      &ATM_IC_ENS_RESOURCES;
      &ENV_VARS;
      <envar><name>ENSDA</name><value>YES</value></envar>
      <envar><name>ENSID</name><value>#MEM#</value></envar>

      <dependency>
        <and>
          <taskdep task="atm_prep_ens"/>
          <or>
            <taskdep task="input"/>
            <strneq><left>&FETCH_INPUT;</left><right>YES</right></strneq>
          </or>
          <!-- Second dependency: the GFS output must be available -->
          <timedep><cyclestr offset="3:25:00">@Y@m@d@H@M@S</cyclestr></timedep>
          <!-- Or use COMgfs file dependency. Don't start until GFS analysis is available.-->
          <and>
@** if GFSVER==PROD2019
            <datadep age="02:00" minsize="3000000000"><cyclestr offset="-6:00:00">&COMgfs;/enkfgdas.@Y@m@d/@H/mem#MEM#/gdas.t@Hz.atmf006.nemsio</cyclestr></datadep>
            <datadep age="02:00" minsize="500000000"><cyclestr offset="-6:00:00">&COMgfs;/enkfgdas.@Y@m@d/@H/mem#MEM#/gdas.t@Hz.sfcf006.nemsio</cyclestr></datadep>
@** endif
@** if GFSVER==PROD2021
            <datadep age="02:00" minsize="1000000000"><cyclestr offset="-6:00:00">&COMgfs;/enkfgdas.@Y@m@d/@H/atmos/mem#MEM#/gdas.t@Hz.atmf006.nc</cyclestr></datadep>
            <datadep age="02:00" minsize="200000000"><cyclestr offset="-6:00:00">&COMgfs;/enkfgdas.@Y@m@d/@H/atmos/mem#MEM#/gdas.t@Hz.sfcf006.nc</cyclestr></datadep>
@** endif
          </and>
        </and>
      </dependency>
    </task>
  </metatask>

@** if gtype==regional
  <metatask name="atm_lbc_ens">
    <var name="MEM">&ENSIDS;</var>
    <metatask name="atm_lbcgrp_ens">
      <var name="group">001</var>
      <task name="atm_lbc#group#_ens#MEM#" maxtries="&MAX_TRIES;">
        <command>&JOBhafs;/JHAFS_ATM_LBC</command>
        <jobname>hafs_atm_lbc#group#_ens#MEM#_&SID;_<cyclestr>@Y@m@d@H</cyclestr></jobname>
        <join><cyclestr>&WORKhafs;/hafs_atm_lbc#group#_ens#MEM#.log</cyclestr></join>
        <account>&ACCOUNT;</account>
        &RESERVATION;
        <queue>&QUEUE_PE;</queue>
        &PE_EXTRA;
        &ATM_LBC_ENS_RESOURCES;
        &ENV_VARS;
        <envar><name>ENSDA</name><value>YES</value></envar>
        <envar><name>ENSID</name><value>#MEM#</value></envar>
        <envar><name>BC_GROUPN</name><value>1</value></envar>
        <envar><name>BC_GROUPI</name><value>#group#</value></envar>

        <dependency>
          <and>
            <taskdep task="atm_prep_ens"/>
            <or>
              <taskdep task="input"/>
              <strneq><left>&FETCH_INPUT;</left><right>YES</right></strneq>
            </or>
            <!-- Second dependency: the GFS output must be available -->
            <timedep><cyclestr offset="4:10:00">@Y@m@d@H@M@S</cyclestr></timedep>
            <!-- Or use COMgfs file dependency. Don't start until GFS 126h forecast is available.-->
            <and>
@** if GFSVER==PROD2019
              <datadep age="02:00" minsize="3000000000"><cyclestr>&COMgfs;/enkfgdas.@Y@m@d/@H/mem#MEM#/gdas.t@Hz.atmf006.nemsio</cyclestr></datadep>
@** endif
@** if GFSVER==PROD2021
              <datadep age="02:00" minsize="1000000000"><cyclestr>&COMgfs;/enkfgdas.@Y@m@d/@H/atmos/mem#MEM#/gdas.t@Hz.atmf006.nc</cyclestr></datadep>
@** endif
            </and>
          </and>
        </dependency>
      </task>
    </metatask>
  </metatask>
@** endif

@** if RUN_GSI_VR_ENS==YES
  <metatask name="analysis_vr_ens">
    <var name="MEM">&ENSIDS;</var>
    <task name="analysis_vr_ens#MEM#" maxtries="&MAX_TRIES;">
      <command>&JOBhafs;/JHAFS_ANALYSIS_VR</command>
      <jobname>hafs_analysis_vr_ens#MEM#_&SID;_<cyclestr>@Y@m@d@H</cyclestr></jobname>
      <join><cyclestr>&WORKhafs;/hafs_analysis_vr_ens#MEM#.log</cyclestr></join>
      <account>&ACCOUNT;</account>
      &RESERVATION;
      <queue>&QUEUE_PE;</queue>
      &PE_EXTRA;
      &ANALYSIS_RESOURCES;
      &ENV_VARS;
      <envar><name>ENSDA</name><value>YES</value></envar>
      <envar><name>ENSID</name><value>#MEM#</value></envar>

      <dependency>
        <and>
          <taskdep task="atm_ic_ens#MEM#"/>
          <streq><left>&RUN_GSI_VR_ENS;</left><right>YES</right></streq>
          <or>
            <not><cycleexistdep cycle_offset="-6:00:00"/></not>
            <and>
              <datadep age="02:00"><cyclestr offset="-6:00:00">&COMhafs;</cyclestr>/RESTART_ens/mem#MEM#/<cyclestr>@Y@m@d.@H</cyclestr>0000.fv_core.res.tile1.nc</datadep>
              <datadep age="02:00"><cyclestr offset="-6:00:00">&COMhafs;</cyclestr>/RESTART_ens/mem#MEM#/grid_spec.nc</datadep>
              <sh>if [[ $(/bin/ls -l <cyclestr offset="-6:00:00">&COMhafs;/product_ens/mem#MEM#/*&sidlc;.@Y@m@d@H.trak.hafs.atcfunix.all</cyclestr> | wc -l) -ge 1 ]]; then exit 0; else exit 1; fi</sh>
            </and>
          </or>
        </and>
      </dependency>
    </task>
  </metatask>
@** endif

@** if RUN_ENKF==YES
  <task name="enkf_mean" maxtries="&MAX_TRIES;">
    <command>&JOBhafs;/JHAFS_ENKF_MEAN</command>
    <jobname>hafs_enkf_mean_&SID;_<cyclestr>@Y@m@d@H</cyclestr></jobname>
    <join><cyclestr>&WORKhafs;/hafs_enkf_mean.log</cyclestr></join>
    <account>&ACCOUNT;</account>
    &RESERVATION;
    <queue>&QUEUE_PE;</queue>
    &PE_EXTRA;
    &ENKF_ENKF_RESOURCES;
    &ENV_VARS;
    <envar><name>ENSDA</name><value>YES</value></envar>
    <envar><name>ldo_enscalc_option</name><value>1</value></envar>

    <dependency>
      <and>
        <taskdep task="atm_prep_ens"/>
        <cycleexistdep cycle_offset="-6:00:00"/>
	<streq><left>&RUN_ENKF;</left><right>YES</right></streq>
        <sh>if [[ $(/bin/ls -l <cyclestr offset="-6:00:00">&COMhafs;</cyclestr>/RESTART_ens/mem*/<cyclestr>@Y@m@d.@H</cyclestr>0000.fv_core.res.tile1.nc | wc -l) -ge &ENS_SIZE; ]]; then exit 0; else exit 1; fi</sh>
@** if RUN_GSI_VR_ENS==YES
	<or>
          <strneq><left>&RUN_GSI_VR_ENS;</left><right>YES</right></strneq>
          <metataskdep metatask="analysis_vr_ens"/>
        </or>
@** endif
      </and>
    </dependency>
  </task>

  <task name="enkf_hx_mean" maxtries="&MAX_TRIES;">
    <command>&JOBhafs;/JHAFS_ENKF_HX</command>
    <jobname>hafs_enkf_hx_mean_&SID;_<cyclestr>@Y@m@d@H</cyclestr></jobname>
    <join><cyclestr>&WORKhafs;/hafs_enkf_hx_mean.log</cyclestr></join>
    <account>&ACCOUNT;</account>
    &RESERVATION;
    <queue>&QUEUE_PE;</queue>
    &PE_EXTRA;
    &ENKF_GSI_RESOURCES;
    &ENV_VARS;
    <envar><name>ENSDA</name><value>YES</value></envar>

    <dependency>
      <and>
        <or>
          <taskdep task="analysis" state="RUNNING"/>
          <taskdep task="analysis"/>
        </or>
        <taskdep task="enkf_mean"/>
      </and>
    </dependency>
  </task>

  <metatask name="enkf_hx_ens">
    <var name="MEM">&ENSIDS;</var>
    <task name="enkf_hx_ens#MEM#" maxtries="&MAX_TRIES;">
      <command>&JOBhafs;/JHAFS_ENKF_HX</command>
      <jobname>hafs_enkf_hx_ens#MEM#_&SID;_<cyclestr>@Y@m@d@H</cyclestr></jobname>
      <join><cyclestr>&WORKhafs;/hafs_enkf_hx_ens#MEM#.log</cyclestr></join>
      <account>&ACCOUNT;</account>
      &RESERVATION;
      <queue>&QUEUE_PE;</queue>
      &PE_EXTRA;
      &ENKF_GSI_RESOURCES;
      &ENV_VARS;
      <envar><name>ENSDA</name><value>YES</value></envar>
      <envar><name>HX_ENS</name><value>YES</value></envar>
      <envar><name>ENSID</name><value>#MEM#</value></envar>

      <dependency>
        <taskdep task="enkf_hx_mean"/>
      </dependency>
    </task>
  </metatask>

  <task name="enkf_update" maxtries="&MAX_TRIES;">
    <command>&JOBhafs;/JHAFS_ENKF_UPDATE</command>
    <jobname>hafs_enkf_update_&SID;_<cyclestr>@Y@m@d@H</cyclestr></jobname>
    <join><cyclestr>&WORKhafs;/hafs_enkf_update.log</cyclestr></join>
    <account>&ACCOUNT;</account>
    &RESERVATION;
    <queue>&QUEUE_PE;</queue>
    &PE_EXTRA;
    &ENKF_ENKF_RESOURCES;
    &ENV_VARS;
    <envar><name>ENSDA</name><value>YES</value></envar>
    <envar><name>ldo_enscalc_option</name><value>0</value></envar>

    <dependency>
      <and>
        <taskdep task="enkf_hx_mean"/>
        <metataskdep metatask="enkf_hx_ens"/>
      </and>
    </dependency>
  </task>

  <task name="enkf_recenter" maxtries="&MAX_TRIES;">
    <command>&JOBhafs;/JHAFS_ENKF_RECENTER</command>
    <jobname>hafs_enkf_recenter_&SID;_<cyclestr>@Y@m@d@H</cyclestr></jobname>
    <join><cyclestr>&WORKhafs;/hafs_enkf_recenter.log</cyclestr></join>
    <account>&ACCOUNT;</account>
    &RESERVATION;
    <queue>&QUEUE_PE;</queue>
    &PE_EXTRA;
    &ENKF_ENKF_RESOURCES;
    &ENV_VARS;
    <envar><name>ENSDA</name><value>YES</value></envar>
    <envar><name>ldo_enscalc_option</name><value>2</value></envar>

    <dependency>
      <and>
        <taskdep task="enkf_update"/>
        <taskdep task="analysis"/>
      </and>
    </dependency>
  </task>
@** endif

  <metatask name="forecast_ens" mode="parallel">
    <var name="MEM">&ENSIDS;</var>
    <task name="forecast_ens#MEM#" maxtries="&MAX_TRIES;">
      <command>&JOBhafs;/JHAFS_FORECAST</command>
      <jobname>hafs_forecast_ens#MEM#_&SID;_<cyclestr>@Y@m@d@H</cyclestr></jobname>
      <join><cyclestr>&WORKhafs;/hafs_forecast_ens#MEM#.log</cyclestr></join>
      <account>&ACCOUNT;</account>
      &RESERVATION;
      <queue>&QUEUE_PE;</queue>
      &PE_EXTRA;
      &FORECAST_ENS_RESOURCES;
      &ENV_VARS;
      <envar><name>ENSDA</name><value>YES</value></envar>
      <envar><name>ENSID</name><value>#MEM#</value></envar>

      <dependency>
        <and>
          <metataskdep metatask="atm_ic_ens"/>
@** if gtype==regional
          <metataskdep metatask="atm_lbc_ens"/>
@** if RUN_OCEAN==YES
          <taskdep task="ocn_prep"/>
@** endif
@** if RUN_GSI_VR_ENS==YES
          <or>
            <not><cycleexistdep cycle_offset="-6:00:00"/></not>
            <taskdep task="analysis_vr_ens#MEM#"/>
          </or>
@** endif
@** if RUN_ENKF==YES
          <or>
            <not><cycleexistdep cycle_offset="-6:00:00"/></not>
            <taskdep task="enkf_recenter"/>
          </or>
@** endif
@** endif
        </and>
      </dependency>
    </task>
  </metatask>

  <metatask name="atm_post_ens" mode="parallel">
    <var name="MEM">&ENSIDS;</var>
    <task name="atm_post_ens#MEM#" maxtries="&MAX_TRIES;">
      <command>&JOBhafs;/JHAFS_ATM_POST</command>
      <jobname>hafs_atm_post_ens#MEM#_&SID;_<cyclestr>@Y@m@d@H</cyclestr></jobname>
      <join><cyclestr>&WORKhafs;/hafs_atm_post_ens#MEM#.log</cyclestr></join>
      <account>&ACCOUNT;</account>
      &RESERVATION;
      <queue>&QUEUE_PE;</queue>
      &PE_EXTRA;
      &ATM_POST_RESOURCES;
      &ENV_VARS;
      <envar><name>ENSDA</name><value>YES</value></envar>
      <envar><name>ENSID</name><value>#MEM#</value></envar>

      <dependency>
        <!-- Start the atm_post if the forecast is running or if it has
                                     already completed. -->
        <or>
          <taskdep task="forecast_ens#MEM#" state="RUNNING"/>
          <taskdep task="forecast_ens#MEM#"/>
        </or>
      </dependency>
    </task>
  </metatask>

  <metatask name="product_ens" mode="parallel">
    <var name="MEM">&ENSIDS;</var>
    <task name="product_ens#MEM#" maxtries="&MAX_TRIES;">
      <command>&JOBhafs;/JHAFS_PRODUCT</command>
      <jobname>hafs_product_ens#MEM#_&SID;_<cyclestr>@Y@m@d@H</cyclestr></jobname>
      <join><cyclestr>&WORKhafs;/hafs_product_ens#MEM#.log</cyclestr></join>
      <account>&ACCOUNT;</account>
      &RESERVATION;
      <queue>&QUEUE_PE;</queue>
      &PE_EXTRA;
      &PRODUCT_RESOURCES;
      &ENV_VARS;
      <envar><name>ENSDA</name><value>YES</value></envar>
      <envar><name>ENSID</name><value>#MEM#</value></envar>

      <dependency>
       <!-- Start the tracker if the atm_post is running or if it has
            already completed. -->
        <or>
          <taskdep task="atm_post_ens#MEM#" state="RUNNING"/>
          <taskdep task="atm_post_ens#MEM#"/>
        </or>
      </dependency>
    </task>
  </metatask>

@** endif


@** if RUN_HRDGRAPHICS==YES
  <task name="hrdgraphics" maxtries="&MAX_TRIES;">
    <command>&JOBhafs;/JHAFS_HRDGRAPHICS</command>
    <jobname>hafs_hrdgraphics_&SID;_<cyclestr>@Y@m@d@H</cyclestr></jobname>
    <join><cyclestr>&WORKhafs;/hafs_hrdgraphics.log</cyclestr></join>
    <account>&ACCOUNT;</account>
    &RESERVATION;
    <queue>&QUEUE_PE;</queue>
    &PE_EXTRA;
    &HRDGRAPHICS_RESOURCES;
    &ENV_VARS;

    <dependency>
      <!-- Start the product if the product is running or if it has
           already completed. -->
      <or>
        <taskdep task="product" state="RUNNING"/>
        <taskdep task="product"/>
      </or>
    </dependency>
  </task>
@** endif

@** if RUN_EMCGRAPHICS==YES
  <task name="emcgraphics" maxtries="&MAX_TRIES;">
    <command>&JOBhafs;/JHAFS_EMCGRAPHICS</command>
    <jobname>hafs_emcgraphics_&SID;_<cyclestr>@Y@m@d@H</cyclestr></jobname>
    <join><cyclestr>&WORKhafs;/hafs_emcgraphics.log</cyclestr></join>
    <account>&ACCOUNT;</account>
    &RESERVATION;
    <!--&RESERV_FCST;-->
    <queue>&QUEUE_PE;</queue>
    &PE_EXTRA;
    &EMCGRAPHICS_RESOURCES;
    &ENV_VARS;

    <dependency>
      <!-- Start the product if the product is running or if it has
           already completed. -->
      <or>
        <!--<taskdep task="product" state="RUNNING"/>-->
        <taskdep task="product"/>
      </or>
    </dependency>
  </task>
@** endif

  <task name="archive_disk" maxtries="&MAX_TRIES_TRANSFER;">
    <command>&PRE; &EXhafs;/exhafs_archive.py</command>
    <jobname>hafs_archive_disk_&SID;_<cyclestr>@Y@m@d@H</cyclestr></jobname>
    <join><cyclestr>&WORKhafs;/hafs_archive_disk.log</cyclestr></join>
    <account>&ACCOUNT;</account>
    &RESERVATION;
    <queue>&QUEUE_SERVICE;</queue>
    &SERVICE_EXTRA;
    <cores>1</cores>
    &CORES_EXTRA;
    <envar><name>TOTAL_TASKS</name><value>1</value></envar>
    <walltime>06:00:00</walltime>
    &MEMORY;
    &ENV_VARS;
    <envar><name>ARCHIVE_STEP</name><value>DISK</value></envar>

    <dependency>
      <and>
        <taskdep task="forecast"/>
        <taskdep task="atm_post"/>
@** if RUN_OCEAN==YES
        <taskdep task="ocn_post"/>
@** endif
        <taskdep task="product"/>
@** if RUN_HRDGRAPHICS==YES
        <taskdep task="hrdgraphics"/>
@** endif
@** if RUN_EMCGRAPHICS==YES
        <taskdep task="emcgraphics"/>
@** endif
@** if RUN_ENSDA==YES
        <metataskdep metatask="product_ens"/>
@** endif
      </and>
    </dependency>
  </task>

  <task name="archive_tape" maxtries="&MAX_TRIES_TRANSFER;">
    <command>&PRE; &EXhafs;/exhafs_archive.py</command>
    <jobname>hafs_archive_&SID;_<cyclestr>@Y@m@d@H</cyclestr></jobname>
    <join><cyclestr>&WORKhafs;/hafs_archive.log</cyclestr></join>
    <account>&ACCOUNT;</account>
    &RESERVATION;
    <queue>&QUEUE_SERVICE;</queue>
    &SERVICE_EXTRA;
    <cores>1</cores>
    &CORES_EXTRA;
    <envar><name>TOTAL_TASKS</name><value>1</value></envar>
    <walltime>06:00:00</walltime>
    &MEMORY;
    &ENV_VARS;
    <envar><name>ARCHIVE_STEP</name><value>TAPE</value></envar>

    <dependency>
      <and>
        <taskdep task="forecast"/>
        <taskdep task="atm_post"/>
@** if RUN_OCEAN==YES
        <taskdep task="ocn_post"/>
@** endif
        <taskdep task="product"/>
@** if RUN_HRDGRAPHICS==YES
        <taskdep task="hrdgraphics"/>
@** endif
@** if RUN_EMCGRAPHICS==YES
        <taskdep task="emcgraphics"/>
@** endif
@** if RUN_ENSDA==YES
        <metataskdep metatask="product_ens"/>
@** endif
        <taskdep task="archive_disk"/>
      </and>
    </dependency>
  </task>

  <task name="archive_fv3out" maxtries="&MAX_TRIES_TRANSFER;">
    <command>&PRE; &EXhafs;/exhafs_archive_fv3out.py</command>
    <jobname>hafs_archive_fv3out_&SID;_<cyclestr>@Y@m@d@H</cyclestr></jobname>
    <join><cyclestr>&WORKhafs;/hafs_archive_fv3out.log</cyclestr></join>
    <account>&ACCOUNT;</account>
    &RESERVATION;
    <queue>&QUEUE_SERVICE;</queue>
    &SERVICE_EXTRA;
    <cores>1</cores>
    &CORES_EXTRA;
    <envar><name>TOTAL_TASKS</name><value>1</value></envar>
    <walltime>06:00:00</walltime>
    &MEMORY;
    &ENV_VARS;

    <dependency>
      <and>
        <taskdep task="forecast"/>
        <streq><left>&ARCHIVE_FV3OUT;</left><right>YES</right></streq>
        <not><taskdep task="scrub_work"/></not>
        <not><taskdep task="scrub_com"/></not>
      </and>
    </dependency>
  </task>

  <task name="scrub_work" maxtries="&MAX_TRIES;">
    <command>&PRE; &USHhafs;/hafs_scrub.py &SCRUB_WORK; WORK</command>
    <jobname>hafs_scrub_work_&SID;_<cyclestr>@Y@m@d@H</cyclestr></jobname>
    <join><cyclestr>&LOGhafs;/hafs_scrub_work_&SID;_@Y@m@d@H.log</cyclestr></join>
    <account>&ACCOUNT;</account>
    &RESERVATION;
    <queue>&QUEUE_SERIAL;</queue>
    &SERIAL_EXTRA;
    <cores>1</cores>
    &CORES_EXTRA;
    <envar><name>TOTAL_TASKS</name><value>1</value></envar>
    <walltime>00:15:00</walltime>
    &MEMORY;
    &ENV_VARS;
    <envar><name>HAFS_FORCE_ALT_TMPDIR</name><value>&LOGhafs;/</value></envar>

    <dependency>
      <and>
        <taskdep task="archive_tape"/>
        <taskdep task="archive_disk"/>
        <datadep age="&WORK_SCRUB_TIME;"><cyclestr>&COMhafs;/&STORMLABEL;.done</cyclestr></datadep>
        <or>
          <not><cycleexistdep cycle_offset="6:00:00"/></not>
          <taskdep task="forecast" state="RUNNING" cycle_offset="6:00:00"/>
          <taskdep task="forecast" cycle_offset="6:00:00"/>
          <taskdep task="scrub_work" cycle_offset="6:00:00"/>
        </or>
        <or>
          <strneq><left>&ARCHIVE_FV3OUT;</left><right>YES</right></strneq>
          <taskdep task="archive_fv3out"/>
        </or>
      </and>
    </dependency>
  </task>

  <task name="scrub_com" maxtries="&MAX_TRIES;">
    <command>&PRE; &USHhafs;/hafs_scrub.py &SCRUB_COM; COM</command>
    <jobname>hafs_scrub_com_&SID;_<cyclestr>@Y@m@d@H</cyclestr></jobname>
    <join><cyclestr>&LOGhafs;/hafs_scrub_com_&SID;_@Y@m@d@H.log</cyclestr></join>
    <account>&ACCOUNT;</account>
    &RESERVATION;
    <queue>&QUEUE_SERIAL;</queue>
    &SERIAL_EXTRA;
    <cores>1</cores>
    &CORES_EXTRA;
    <envar><name>TOTAL_TASKS</name><value>1</value></envar>
    <walltime>00:15:00</walltime>
    &MEMORY;
    &ENV_VARS;
    <envar><name>HAFS_FORCE_ALT_TMPDIR</name><value>&LOGhafs;/</value></envar>

    <dependency>
      <!-- Next cycle has finished its initialization OR this cycle is the last cycle,
           AND this cycle's archive and output jobs are complete. -->
      <and>
        <or>
          <not><cycleexistdep cycle_offset="6:00:00"/></not>
          <and>
            <taskdep task="archive_tape" cycle_offset="6:00:00"/>
            <taskdep task="archive_disk" cycle_offset="6:00:00"/>
            <datadep age="&COM_SCRUB_TIME;"><cyclestr offset="6:00:00">&COMhafs;/&STORMLABEL;.done</cyclestr></datadep>
          </and>
          <taskdep task="scrub_com" cycle_offset="6:00:00"/>
        </or>
        <taskdep task="archive_tape"/>
        <taskdep task="archive_disk"/>
        <or>
          <strneq><left>&ARCHIVE_FV3OUT;</left><right>YES</right></strneq>
          <taskdep task="archive_fv3out"/>
        </or>
        <taskdep task="scrub_work"/>
        <datadep age="&COM_SCRUB_TIME;"><cyclestr>&COMhafs;/&STORMLABEL;.done</cyclestr></datadep>
      </and>
    </dependency>
  </task>

  <task name="donefile" maxtries="&MAX_TRIES;">
    <command>&PRE; &USHhafs;/hafs_donefile.py <cyclestr>&COMhafs;/&STORMLABEL;.done</cyclestr></command>
    <jobname><cyclestr>hafs_donefile_&SID;_@Y@m@d@H</cyclestr></jobname>
    <join><cyclestr>&LOGhafs;/hafs_donefile_&SID;_@Y@m@d@H.log</cyclestr></join>
    <account>&ACCOUNT;</account>
    &RESERVATION;
    <queue>&QUEUE_SERIAL;</queue>
    &SERIAL_EXTRA;
    <cores>1</cores>
    &CORES_EXTRA;
    <envar><name>TOTAL_TASKS</name><value>1</value></envar>
    <walltime>00:15:00</walltime>
    &MEMORY;
    &ENV_VARS;
    <envar><name>HAFS_FORCE_ALT_TMPDIR</name><value>&LOGhafs;/</value></envar>

    <dependency>
      <or>
        <and>
          <taskdep task="atm_post"/>
          <taskdep task="product"/>
        </and>

        <!-- Allow a scrubbed cycle to complete.  This is needed to
             handle cases where someone changes the configuration
             mid-stream, leaving some cycles scrubbed that have not run
             jobs that are newly needed. -->

        <and>
          <taskdep task="scrub_work"/>
          <taskdep task="scrub_com"/>
        </and>
      </or>
    </dependency>
  </task>

  <!-- Final task.  This task exists mainly to set the "final" state
  for the cycle (final="true"), and it also sents a "cycle completed"
  message to the jlogfile.  It is here, instead of in an entity, so
  that you can edit the <dependency> section to match your
  configuration.

  NOTE: Most of the cycle-wide completion dependencies lie in the
  donefile job dependency. -->
  <task name="completion" maxtries="&MAX_TRIES;" final="true">
    <command>&PRE; &USHhafs;/hafs_completion.py &SID; <cyclestr>@Y@m@d@H</cyclestr></command>
    <jobname><cyclestr>hafs_completion_&SID;_@Y@m@d@H</cyclestr></jobname>
    <join><cyclestr>&LOGhafs;/hafs_completion_&SID;_@Y@m@d@H.log</cyclestr></join>
    <account>&ACCOUNT;</account>
    &RESERVATION;
    <queue>&QUEUE_SERIAL;</queue>
    &SERIAL_EXTRA;
    <cores>1</cores>
    &CORES_EXTRA;
    <envar><name>TOTAL_TASKS</name><value>1</value></envar>
    <walltime>00:15:00</walltime>
    &MEMORY;
    &ENV_VARS;
    <envar><name>HAFS_FORCE_ALT_TMPDIR</name><value>&LOGhafs;/</value></envar>

    <dependency>
      <or>
        <and>
          <taskdep task="donefile"/>
          <taskdep task="archive_disk"/>
          <taskdep task="archive_tape"/>
          <taskdep task="scrub_work"/>
          <taskdep task="scrub_com"/>
        </and>

        <!-- Allow a scrubbed cycle to complete.  This is needed to
        handle cases where someone changes the configuration
        mid-stream, leaving some cycles scrubbed that have not run
        jobs that are newly needed. -->

        <and>
          <taskdep task="scrub_work"/>
          <taskdep task="scrub_com"/>
        </and>
      </or>
    </dependency>
  </task>

</workflow><|MERGE_RESOLUTION|>--- conflicted
+++ resolved
@@ -68,14 +68,11 @@
   <!ENTITY RUN_GSI_VR_FGAT "@[RUN_GSI_VR_FGAT]">
   <!ENTITY RUN_GSI_VR_ENS "@[RUN_GSI_VR_ENS]">
   <!ENTITY RUN_GSI "@[RUN_GSI]">
-<<<<<<< HEAD
   <!ENTITY RUN_DATM "@[RUN_DATM]">
   <!ENTITY RUN_DOCN "@[RUN_DOCN]">
-=======
   <!ENTITY RUN_FGAT "@[RUN_FGAT]">
   <!ENTITY RUN_ENSDA "@[RUN_ENSDA]">
   <!ENTITY RUN_ENKF "@[RUN_ENKF]">
->>>>>>> 3caa6025
   <!ENTITY RUN_OCEAN "@[RUN_OCEAN]">
   <!ENTITY RUN_WAVE "@[RUN_WAVE]">
   <!ENTITY RUN_HRDGRAPHICS "@[RUN_HRDGRAPHICS:-NO]">
@@ -213,7 +210,6 @@
     </dependency>
   </task>
 
-<<<<<<< HEAD
 @** if RUN_DATM==YES
   <metatask name="download_datm">
     <var name="idx">&DOWNLOAD_DATM_LIST;</var>
@@ -246,7 +242,6 @@
   </metatask>
 @** endif
 
-
 @** if RUN_DOCN==YES
   <metatask name="download_docn">
     <var name="idx">&DOWNLOAD_DOCN_LIST;</var>
@@ -279,16 +274,10 @@
   </metatask>
 @** endif
 
-  <task name="grid" maxtries="&MAX_TRIES;">
-    <command>&JOBhafs;/JHAFS_GRID</command>
-    <jobname>hafs_grid_&SID;_<cyclestr>@Y@m@d@H</cyclestr></jobname>
-    <join><cyclestr>&WORKhafs;/hafs_grid.log</cyclestr></join>
-=======
   <task name="atm_prep" maxtries="&MAX_TRIES;">
     <command>&JOBhafs;/JHAFS_ATM_PREP</command>
     <jobname>hafs_atm_prep_&SID;_<cyclestr>@Y@m@d@H</cyclestr></jobname>
     <join><cyclestr>&WORKhafs;/hafs_atm_prep.log</cyclestr></join>
->>>>>>> 3caa6025
     <account>&ACCOUNT;</account>
     &RESERVATION;
     <queue>&QUEUE_PE;</queue>
@@ -316,12 +305,8 @@
 
     <dependency>
       <and>
-<<<<<<< HEAD
-        <taskdep task="grid"/> 
+        <taskdep task="atm_prep"/> 
         <streq><left>&RUN_DATM;</left><right>NO</right></streq>
-=======
-        <taskdep task="atm_prep"/>
->>>>>>> 3caa6025
         <or>
           <taskdep task="input"/>
           <strneq><left>&FETCH_INPUT;</left><right>YES</right></strneq>
@@ -361,12 +346,8 @@
 
       <dependency>
         <and>
-<<<<<<< HEAD
-          <taskdep task="grid"/>
+          <taskdep task="atm_prep"/>
           <streq><left>&RUN_DATM;</left><right>NO</right></streq>
-=======
-          <taskdep task="atm_prep"/>
->>>>>>> 3caa6025
           <or>
             <taskdep task="input"/>
             <strneq><left>&FETCH_INPUT;</left><right>YES</right></strneq>
@@ -389,7 +370,6 @@
     </task>
   </metatask>
 
-<<<<<<< HEAD
 @**   if RUN_DOCN==YES
   <task name="docn_mesh" maxtries="&MAX_TRIES;">
     <command>&JOBhafs;/JHAFS_DOCN_MESH</command>
@@ -415,19 +395,11 @@
   </task>
 @**   endif
 
-@**   if RUN_OCEAN==YES
-  <task name="hycominit1" maxtries="&MAX_TRIES;">
-    <!-- <command>&JOBhafs;/JHAFS_OCEAN_INIT</command> -->
-    <command>&PRE; &EXhafs;/exhafs_hycominit1.py</command>
-    <jobname>hafs_hycominit1_&SID;_<cyclestr>@Y@m@d@H</cyclestr></jobname>
-    <join><cyclestr>&WORKhafs;/hafs_hycominit1.log</cyclestr></join>
-=======
 @** if RUN_OCEAN==YES
   <task name="ocn_prep" maxtries="&MAX_TRIES;">
     <command>&JOBhafs;/JHAFS_OCN_PREP</command>
     <jobname>hafs_ocn_prep_&SID;_<cyclestr>@Y@m@d@H</cyclestr></jobname>
     <join><cyclestr>&WORKhafs;/hafs_ocn_prep.log</cyclestr></join>
->>>>>>> 3caa6025
     <account>&ACCOUNT;</account>
     &RESERVATION;
     <queue>&QUEUE_PE;</queue>
@@ -522,25 +494,6 @@
       <envar><name>FGAT_HR</name><value>#FGAT_HR#</value></envar>
       <dependency>
         <and>
-<<<<<<< HEAD
-@**     if GFSVER==PROD2019
-          <datadep age="02:00" minsize="300000000"><cyclestr>&COMgfs;/gfs.@Y@m@d/@H/gfs.t@Hz.pgrb2.0p25.f129</cyclestr></datadep>
-@**     endif
-@**     if GFSVER==PROD2021
-          <datadep age="02:00" minsize="300000000"><cyclestr>&COMgfs;/gfs.@Y@m@d/@H/atmos/gfs.t@Hz.pgrb2.0p25.f129</cyclestr></datadep>
-@**     endif
-        </and>
-      </and>
-    </dependency>
-  </task>
-
-@**     if RUN_DATM==YES
-
-  <task name="datm_mesh" maxtries="&MAX_TRIES;">
-    <command>&JOBhafs;/JHAFS_DATM_MESH</command>
-    <jobname>hafs_datm_mesh_&SID;_<cyclestr>@Y@m@d@H</cyclestr></jobname>
-    <join><cyclestr>&WORKhafs;/hafs_datm_mesh.log</cyclestr></join>
-=======
           <taskdep task="atm_ic"/>
           <streq><left>&RUN_GSI_VR_FGAT;</left><right>YES</right></streq>
           <or>
@@ -600,39 +553,40 @@
 @** endif
 @** endif
 
+@**     if RUN_DATM==YES
+
+  <task name="datm_mesh" maxtries="&MAX_TRIES;">
+    <command>&JOBhafs;/JHAFS_DATM_MESH</command>
+    <jobname>hafs_datm_mesh_&SID;_<cyclestr>@Y@m@d@H</cyclestr></jobname>
+    <join><cyclestr>&WORKhafs;/hafs_datm_mesh.log</cyclestr></join>
+    &MAKE_ESMF_MESH_RESOURCES;
+    &ENV_VARS;
+
+    <dependency>
+      <and>
+        <taskdep task="launch"/>
+        <streq><left>&MAKE_MESH_ATM;</left><right>YES</right></streq>
+        <or>
+          <strneq><left>&DOWNLOAD_DATM;</left><right>YES</right></strneq>
+          <metataskdep metatask="download_datm" threshold="&DOWNLOAD_DATM_THRESHOLD;"/>
+        </or>
+      </and>
+    </dependency>
+  </task>
+
+@**     endif
+
 @** if RUN_ATM_INIT==YES
   <task name="atm_init" maxtries="&MAX_TRIES;">
     <command>&JOBhafs;/JHAFS_ATM_INIT</command>
     <jobname>hafs_atm_init_&SID;_<cyclestr>@Y@m@d@H</cyclestr></jobname>
     <join><cyclestr>&WORKhafs;/hafs_atm_init.log</cyclestr></join>
->>>>>>> 3caa6025
-    <account>&ACCOUNT;</account>
-    &RESERVATION;
-    <queue>&QUEUE_PE;</queue>
-    &PE_EXTRA;
-<<<<<<< HEAD
-    &MAKE_ESMF_MESH_RESOURCES;
-    &ENV_VARS;
-
-    <dependency>
-      <and>
-        <taskdep task="launch"/>
-        <streq><left>&MAKE_MESH_ATM;</left><right>YES</right></streq>
-        <or>
-          <strneq><left>&DOWNLOAD_DATM;</left><right>YES</right></strneq>
-          <metataskdep metatask="download_datm" threshold="&DOWNLOAD_DATM_THRESHOLD;"/>
-        </or>
-      </and>
-    </dependency>
-  </task>
-
-@**     endif
-
-@**   endif
-=======
+    <account>&ACCOUNT;</account>
+    &RESERVATION;
+    <queue>&QUEUE_PE;</queue>
+    &PE_EXTRA;
     &ATM_INIT_RESOURCES;
     &ENV_VARS;
->>>>>>> 3caa6025
 
     <dependency>
       <and>
@@ -658,56 +612,43 @@
 
     <dependency>
       <and>
-<<<<<<< HEAD
+@**   if RUN_DATM==YES
+        <or>
+          <strneq><left>&DOWNLOAD_DATM;</left><right>YES</right></strneq>
+          <metataskdep metatask="download_datm" threshold="0.2"/>
+        </or>
+        <or>
+          <strneq><left>&MAKE_MESH_ATM;</left><right>YES</right></strneq>
+          <taskdep task="datm_mesh"/>
+        </or>
+@**   endif
+@**   if RUN_DOCN==YES
+        <or>
+          <strneq><left>&DOWNLOAD_DOCN;</left><right>YES</right></strneq>
+          <metataskdep metatask="download_docn" threshold="0.2"/>
+        </or>
+        <or>
+          <strneq><left>&MAKE_MESH_OCN;</left><right>YES</right></strneq>
+          <taskdep task="docn_mesh"/>
+        </or>
+@**   endif
         <or>
           <streq><left>&RUN_DATM;</left><right>YES</right></streq>
           <and>
-            <taskdep task="chgres_ic"/>
+            <taskdep task="atm_ic"/>
 @** if gtype==regional
-            <metataskdep metatask="chgres_bc"/>
+            <metataskdep metatask="atm_lbc"/>
+@** if RUN_OCEAN==YES
+            <taskdep task="ocn_prep"/>
+@** endif
+@** if RUN_GSI==YES
+            <taskdep task="analysis"/>
+@** endif
+@** if RUN_GSI_VR==YES
+            <taskdep task="analysis_vr"/>
 @** endif
           </and>
         </or>
-@** if gtype==regional
-@**   if RUN_OCEAN==YES
-        <taskdep task="hycominit1"/>
-        <taskdep task="hycominit2"/>
-@**   endif
-@**   if RUN_DATM==YES
-        <or>
-          <strneq><left>&DOWNLOAD_DATM;</left><right>YES</right></strneq>
-          <metataskdep metatask="download_datm" threshold="0.2"/>
-        </or>
-        <or>
-          <strneq><left>&MAKE_MESH_ATM;</left><right>YES</right></strneq>
-          <taskdep task="datm_mesh"/>
-        </or>
-@**   endif
-@**   if RUN_DOCN==YES
-        <or>
-          <strneq><left>&DOWNLOAD_DOCN;</left><right>YES</right></strneq>
-          <metataskdep metatask="download_docn" threshold="0.2"/>
-        </or>
-        <or>
-          <strneq><left>&MAKE_MESH_OCN;</left><right>YES</right></strneq>
-          <taskdep task="docn_mesh"/>
-        </or>
-@**   endif
-=======
-        <taskdep task="atm_ic"/>
-@** if gtype==regional
-        <metataskdep metatask="atm_lbc"/>
-@** if RUN_OCEAN==YES
-        <taskdep task="ocn_prep"/>
-@** endif
-@** if RUN_GSI==YES
-        <taskdep task="analysis"/>
-@** endif
-@** if RUN_GSI_VR==YES
-        <taskdep task="analysis_vr"/>
-@** endif
-
->>>>>>> 3caa6025
 @** endif
       </and>
     </dependency>
@@ -725,8 +666,7 @@
     &ENV_VARS;
 
     <dependency>
-<<<<<<< HEAD
-      <!-- Start the post if the forecast is running or if it has
+      <!-- Start the atm_post if the forecast is running or if it has
            already completed and we are not using a data atmosphere. -->
       <and>
         <streq><left>&RUN_DATM;</left><right>NO</right></streq>
@@ -735,14 +675,6 @@
           <taskdep task="forecast"/>
         </or>
       </and>
-=======
-      <!-- Start the atm_post if the forecast is running or if it has
-           already completed. -->
-      <or>
-        <taskdep task="forecast" state="RUNNING"/>
-        <taskdep task="forecast"/>
-      </or>
->>>>>>> 3caa6025
     </dependency>
   </task>
 
@@ -781,24 +713,15 @@
     &ENV_VARS;
 
     <dependency>
-<<<<<<< HEAD
-     <!-- Start the tracker if the post is running or if it has
+     <!-- Start the tracker if the atm_post is running or if it has
           already completed and we are not using a data atmosphere. -->
       <and>
         <streq><left>&RUN_DATM;</left><right>NO</right></streq>
         <or>
-          <taskdep task="post" state="RUNNING"/>
-          <taskdep task="post"/>
-        </or>
-      </and>
-=======
-     <!-- Start the tracker if the atm_post is running or if it has
-          already completed. -->
-      <or>
-        <taskdep task="atm_post" state="RUNNING"/>
-        <taskdep task="atm_post"/>
-      </or>
->>>>>>> 3caa6025
+          <taskdep task="atm_post" state="RUNNING"/>
+          <taskdep task="atm_post"/>
+        </or>
+      </and>
     </dependency>
   </task>
 
