<?xml version="1.0"?>

<!DOCTYPE workflow [

  <!-- Set some variables for use later: -->

  <!ENTITY COM_SCRUB_TIME "10800">
  <!ENTITY WORK_SCRUB_TIME "3600">
  <!ENTITY CYCLE_THROTTLE "5">
  <!ENTITY TASK_THROTTLE "120">

  <!-- Maximum number of times to try various jobs -->
  <!ENTITY MAX_TRIES_TRANSFER "6"> <!-- pulling data over network -->
  <!ENTITY MAX_TRIES_BIG_JOBS "1"> <!-- forecast or other huge jobs -->
  <!ENTITY MAX_TRIES "1"> <!-- everything else -->

 <!-- Extra variables to send to the exhwrf_launch.py -->
  <!ENTITY MORE_LAUNCH_VARS "@[MORE_LAUNCH_VARS]">

  <!-- Multistorm IDs -->
  <!ENTITY MULTISTORM "@[MULTISTORM==YES?YES:NO]">
  <!ENTITY BASINS "@[BASINS:-]">
  <!ENTITY MULTISTORM_SIDS "@[MULTISTORM_SIDS:-]">
  <!ENTITY RENUM "@[RENUM:-]">
  <!ENTITY FAKE_STORM "storm1">
  <!ENTITY STORMS "storm1 storm2 storm3 storm4 storm5 storm6">
  <!ENTITY REAL_STORMS "storm2 storm3 storm4 storm5 storm6">

  <!-- Storm we are going to run -->
  <!ENTITY SID "@[SID.uc]">
  <!ENTITY sidlc "@[SID.lc]">
  <!ENTITY STORMLABEL "@[stormlabel]">
  <!ENTITY CASE_ROOT "@[CASE_ROOT]">

  <!-- scrub config -->
  <!ENTITY SCRUB_WORK "@[SCRUB_WORK]">
  <!ENTITY SCRUB_COM "@[SCRUB_COM]">

  <!-- Directory paths and experiment names. -->
  <!ENTITY WHERE_AM_I "@[WHERE_AM_I]">
  <!ENTITY PRE      "@[USHhafs]/rocoto_pre_job.sh">
  <!ENTITY RUN      "@[RUN]">
  <!ENTITY EXPT     "@[EXPT]">
  <!ENTITY SUBEXPT  "@[SUBEXPT:-EXPT]">
  <!ENTITY HOMEhafs "@[CDSAVE]/&EXPT;">
  <!ENTITY PARMhafs "@[PARMhafs:-&HOMEhafs;/parm]">
  <!ENTITY JOBhafs  "@[JOBhafs:-&HOMEhafs;/jobs]">
  <!ENTITY EXhafs   "@[EXhafs:-&HOMEhafs;/scripts]">
  <!ENTITY USHhafs  "@[USHhafs:-&HOMEhafs;/ush]">
  <!ENTITY FIXhafs  "&HOMEhafs;/fix">
  <!ENTITY EXEChafs "&HOMEhafs;/exec">
  <!ENTITY WORKhafs "@[CDSCRUB]/&SUBEXPT;/@Y@m@d@H/&SID;">
  <!ENTITY COMhafs  "@[CDSCRUB]/&SUBEXPT;/com/@Y@m@d@H/&SID;">
  <!ENTITY LOGhafs  "@[CDSCRUB]/&SUBEXPT;/log">

  <!ENTITY GFSVER   "@[GFSVER:-PROD2019]">
  <!ENTITY COMgfs   "@[COMgfs:-&WORKhafs;/hafsdata]">
  <!ENTITY COMrtofs "@[COMrtofs:-&WORKhafs;/hafsdata]">

  <!-- The output conf file for each cycle: -->
  <!ENTITY CONFhafs "&COMhafs;/&STORMLABEL;.conf">
  <!ENTITY HOLDVARS "&COMhafs;/&STORMLABEL;.holdvars.txt">

  <!-- Enabling or disabling  parts of the workflow: -->
  <!ENTITY FETCH_INPUT "@[FETCH_INPUT]">
  <!ENTITY RUN_ATM_MVNEST "@[RUN_ATM_MVNEST]">
  <!ENTITY RUN_ATM_MVNEST_ENS "@[RUN_ATM_MVNEST_ENS]">
  <!ENTITY RUN_ATM_INIT "@[RUN_ATM_INIT]">
  <!ENTITY RUN_ATM_INIT_FGAT "@[RUN_ATM_INIT_FGAT]">
  <!ENTITY RUN_ATM_INIT_ENS "@[RUN_ATM_INIT_ENS]">
  <!ENTITY RUN_ATM_MERGE "@[RUN_ATM_MERGE]">
  <!ENTITY RUN_ATM_MERGE_FGAT "@[RUN_ATM_MERGE_FGAT]">
  <!ENTITY RUN_ATM_MERGE_ENS "@[RUN_ATM_MERGE_ENS]">
  <!ENTITY RUN_ATM_VI "@[RUN_ATM_VI]">
  <!ENTITY RUN_ATM_VI_FGAT "@[RUN_ATM_VI_FGAT]">
  <!ENTITY RUN_ATM_VI_ENS "@[RUN_ATM_VI_ENS]">
  <!ENTITY RUN_GSI_VR "@[RUN_GSI_VR]">
  <!ENTITY RUN_GSI_VR_FGAT "@[RUN_GSI_VR_FGAT]">
  <!ENTITY RUN_GSI_VR_ENS "@[RUN_GSI_VR_ENS]">
  <!ENTITY RUN_FGAT "@[RUN_FGAT]">
  <!ENTITY RUN_GSI "@[RUN_GSI]">
  <!ENTITY GSI_D01 "@[GSI_D01]">
  <!ENTITY GSI_D02 "@[GSI_D02]">
  <!ENTITY GSI_D03 "@[GSI_D03]">
  <!ENTITY RUN_ENSDA "@[RUN_ENSDA]">
  <!ENTITY RUN_ENKF "@[RUN_ENKF]">
  <!ENTITY RUN_ANALYSIS_MERGE "@[RUN_ANALYSIS_MERGE]">
  <!ENTITY RUN_ANALYSIS_MERGE_ENS "@[RUN_ANALYSIS_MERGE_ENS]">
  <!ENTITY RUN_OCEAN "@[RUN_OCEAN]">
  <!ENTITY RUN_WAVE "@[RUN_WAVE]">
  <!ENTITY RUN_DATM "@[RUN_DATM]">
  <!ENTITY RUN_DOCN "@[RUN_DOCN]">
  <!ENTITY RUN_HRDGRAPHICS "@[RUN_HRDGRAPHICS:-NO]">
  <!ENTITY RUN_EMCGRAPHICS "@[RUN_EMCGRAPHICS:-NO]">
  <!ENTITY ARCHIVE_FV3OUT "@[ARCHIVE_FV3OUT]">
  <!ENTITY MAKE_MESH_ATM "@[MAKE_MESH_ATM]">
  <!ENTITY MAKE_MESH_OCN "@[MAKE_MESH_OCN]">

  <!-- KKUROSAWA -->
  <!ENTITY RUN_RECENTER "@[RUN_RECENTER]">
  <!ENTITY RUN_LONG_FORECAST_ENS "@[RUN_LONG_FORECAST_ENS]">
  <!ENTITY RUN_MIX_ENS_DA "@[RUN_MIX_ENS_DA]">
  <!ENTITY SUM_MIX_ENSIDS "@[SUM_MIX_ENSIDS]">
  <!ENTITY GDAS_MIX_ENSIDS "@[GDAS_MIX_ENSIDS]">

  <!ENTITY ENS_SIZE "@[ENS_SIZE]">
  <!ENTITY ENSIDS "@[ENSIDS]">

  <!ENTITY gtype "@[gtype:-regional]">
  <!ENTITY FORECAST_RESOURCES "&@[FORECAST_RESOURCES:-FORECAST_RESOURCES_regional_40x30io3x72_omp2];">
  <!ENTITY FORECAST_ENS_RESOURCES "&@[FORECAST_ENS_RESOURCES:-FORECAST_ENS_RESOURCES_regional_40x30io3x72_omp2];">

  <!-- CPU account name -->
  <!ENTITY CPU_ACCOUNT "@[CPU_ACCOUNT]">

  <!-- Load the env_vars.ent into ENV_VARS so we can set variables
  common to all jobs. -->
  <!ENTITY ENV_VARS SYSTEM "env_vars.ent">

  <!-- Site that we are currently running on -->
  <!ENTITY % SITES    SYSTEM "sites/all.ent">
  %SITES;

  <!ENTITY % SITE_DEFAULTS SYSTEM "sites/defaults.ent">
  %SITE_DEFAULTS;

@** if SITE_FILE==
  <!-- No site file, so choose from defaults. -->
@**   if WHERE_AM_I==jet
@**     if WHICH_JET==t
  %tjet;
@**     elseif WHICH_JET==u
  %ujet;
@**     elseif WHICH_JET==s
  %sjet;
@**     elseif WHICH_JET==v
  %vjet;
@**     elseif WHICH_JET==x
  %xjet;
@**     elseif WHICH_JET==k
  %kjet;
@**     else
  %xjet; <!-- Default is xjet when nothing else is specified -->
@**     endif
@**   else
  %@[WHERE_AM_I];
@**   endif
@** else
  <!ENTITY % CUSTOM_SITE SYSTEM "@[SITE_FILE]">
  %CUSTOM_SITE;
@** endif

]>

<!-- Workflow below here -->

<workflow realtime="F" cyclethrottle="&CYCLE_THROTTLE;"
          scheduler="&SCHEDULER;" taskthrottle="&TASK_THROTTLE;">

  @[CYCLE_LIST]

  <log><cyclestr>&LOGhafs;/rocoto_@Y@m@d@H.log</cyclestr></log>

  <task name="launch" maxtries="99">
    <!--<command>&PRE; &EXhafs;/exhafs_launch.py &SID; <cyclestr>@Y@m@d@H</cyclestr></command>-->
    <command>&PRE; &EXhafs;/exhafs_launch.py &MULTISTORM_SIDS; &BASINS; &RENUM; <cyclestr>@Y@m@d@H &SID; &CASE_ROOT; '&PARMhafs;' config.EXPT='&EXPT;' config.SUBEXPT='&SUBEXPT;' config.HOMEhafs='&HOMEhafs;' dir.USHhhafs='&USHhafs;' &MORE_LAUNCH_VARS; </cyclestr></command>
    <jobname>hafs_launch_&SID;_<cyclestr>@Y@m@d@H</cyclestr></jobname>
    <join><cyclestr>&WORKhafs;/hafs_launch.log</cyclestr></join>
    <account>&ACCOUNT;</account>
    &RESERVATION;
    <queue>&QUEUE_PE;</queue>
    &PE_EXTRA;
    &CORES_EXTRA;
    &LAUNCH_RESOURCES;
    &ENV_VARS;

    <dependency>
      <and>
        <!-- Cycling dependency: do not start until the prior cycle's
        launch job is done, unless there is no prior cycle. -->
        <or>
          <taskdep task="launch" cycle_offset="-6:00:00"/>
          <not>
            <cycleexistdep cycle_offset="-6:00:00"/>
          </not>
        </or>
        <!-- AND... don't start until 3:20 past the synoptic time.  The
        GFS does not start until then, so there is little point to
        starting earlier. -->
        <timedep><cyclestr offset="3:20:00">@Y@m@d@H@M@S</cyclestr></timedep>
      </and>
    </dependency>

    <!--
    <rewind>
      <sh>&USHhafs;/hafs_scrub.py '<cyclestr>&COMhafs;</cyclestr>' '<cyclestr>&WORKhafs;</cyclestr>'</sh>
    </rewind>
    -->
  </task>

  <task name="input" maxtries="&MAX_TRIES_TRANSFER;">
    <command>&PRE; &EXhafs;/exhafs_input.py</command>
    <jobname>hafs_input_&SID;_<cyclestr>@Y@m@d@H</cyclestr></jobname>
    <join><cyclestr>&WORKhafs;/hafs_input.log</cyclestr></join>
    <account>&ACCOUNT;</account>
    &RESERVATION;
    <queue>&QUEUE_SERVICE;</queue>
    &SERVICE_EXTRA;
    <cores>1</cores>
    &CORES_EXTRA;
    <envar><name>TOTAL_TASKS</name><value>1</value></envar>
    <walltime>06:00:00</walltime>
    &MEMORY;
    &ENV_VARS;

    <dependency>
      <and>
        <taskdep task="launch"/>
        <streq><left>&FETCH_INPUT;</left><right>YES</right></streq>
        <streq><left>&RUN_DATM;</left><right>NO</right></streq>
      </and>
    </dependency>
  </task>

  <task name="atm_prep" maxtries="&MAX_TRIES;">
    <command>&JOBhafs;/JHAFS_ATM_PREP</command>
    <jobname>hafs_atm_prep_&SID;_<cyclestr>@Y@m@d@H</cyclestr></jobname>
    <join><cyclestr>&WORKhafs;/hafs_atm_prep.log</cyclestr></join>
    <account>&ACCOUNT;</account>
    &RESERVATION;
    <queue>&QUEUE_PE;</queue>
    &PE_EXTRA;
    &CORES_EXTRA;
    &ATM_PREP_RESOURCES;
    &ENV_VARS;

    <dependency>
      <and>
        <taskdep task="launch"/>
      </and>
    </dependency>
  </task>

@** if RUN_ATM_MVNEST==YES
  <task name="atm_prep_mvnest" maxtries="&MAX_TRIES;">
    <command>&JOBhafs;/JHAFS_ATM_PREP</command>
    <jobname>hafs_atm_prep_mvnest_&SID;_<cyclestr>@Y@m@d@H</cyclestr></jobname>
    <join><cyclestr>&WORKhafs;/hafs_atm_prep_mvnest.log</cyclestr></join>
    <account>&ACCOUNT;</account>
    &RESERVATION;
    <queue>&QUEUE_PE;</queue>
    &PE_EXTRA;
    &CORES_EXTRA;
    &ATM_PREP_RESOURCES;
    &ENV_VARS;
    <envar><name>ATM_PREP_MVNEST</name><value>YES</value></envar>

    <dependency>
      <and>
        <taskdep task="launch"/>
      </and>
    </dependency>
  </task>
@** endif

  <task name="atm_ic" maxtries="&MAX_TRIES;">
    <command>&JOBhafs;/JHAFS_ATM_IC</command>
    <jobname>hafs_atm_ic_&SID;_<cyclestr>@Y@m@d@H</cyclestr></jobname>
    <join><cyclestr>&WORKhafs;/hafs_atm_ic.log</cyclestr></join>
    <account>&ACCOUNT;</account>
    &RESERVATION;
    <queue>&QUEUE_PE;</queue>
    &PE_EXTRA;
    &CORES_EXTRA;
    &ATM_IC_RESOURCES;
    &ENV_VARS;

    <dependency>
      <and>
        <taskdep task="atm_prep"/>
        <streq><left>&RUN_DATM;</left><right>NO</right></streq>
        <or>
          <taskdep task="input"/>
          <strneq><left>&FETCH_INPUT;</left><right>YES</right></strneq>
        </or>
        <!-- Second dependency: the GFS output must be available -->
        <timedep><cyclestr offset="3:25:00">@Y@m@d@H@M@S</cyclestr></timedep>
        <!-- Or use COMgfs file dependency. Don't start until GFS analysis is available.-->
        <and>
@** if GFSVER==PROD2019
          <datadep age="02:00" minsize="15000000000"><cyclestr>&COMgfs;/gfs.@Y@m@d/@H/gfs.t@Hz.atmanl.nemsio</cyclestr></datadep>
          <datadep age="02:00" minsize="1000000000"><cyclestr>&COMgfs;/gfs.@Y@m@d/@H/gfs.t@Hz.sfcanl.nemsio</cyclestr></datadep>
@** endif
@** if GFSVER==PROD2021
          <datadep age="02:00" minsize="12000000000"><cyclestr>&COMgfs;/gfs.@Y@m@d/@H/atmos/gfs.t@Hz.atmanl.nc</cyclestr></datadep>
          <datadep age="02:00" minsize="200000000"><cyclestr>&COMgfs;/gfs.@Y@m@d/@H/atmos/gfs.t@Hz.sfcanl.nc</cyclestr></datadep>
@** endif
        </and>
      </and>
    </dependency>
  </task>

@** if gtype==regional

@** if RUN_ATM_INIT_FGAT==YES
  <metatask name="atm_ic_fgat">
  <var name="FGAT_HR">03 06 09</var>
  <task name="atm_ic_fgat#FGAT_HR#" maxtries="&MAX_TRIES;">
    <command>&JOBhafs;/JHAFS_ATM_IC</command>
    <jobname>hafs_atm_ic_fgat#FGAT_HR#_&SID;_<cyclestr>@Y@m@d@H</cyclestr></jobname>
    <join><cyclestr>&WORKhafs;/hafs_atm_ic_fgat#FGAT_HR#.log</cyclestr></join>
    <account>&ACCOUNT;</account>
    &RESERVATION;
    <queue>&QUEUE_PE;</queue>
    &PE_EXTRA;
    &CORES_EXTRA;
    &ATM_IC_RESOURCES;
    &ENV_VARS;
    <envar><name>FGAT_MODEL</name><value>gdas</value></envar>
    <envar><name>FGAT_HR</name><value>#FGAT_HR#</value></envar>

    <dependency>
      <and>
        <taskdep task="atm_prep"/>
        <streq><left>&RUN_DATM;</left><right>NO</right></streq>
        <or>
          <taskdep task="input"/>
          <strneq><left>&FETCH_INPUT;</left><right>YES</right></strneq>
        </or>
        <!-- Second dependency: the GDAS output must be available -->
        <timedep><cyclestr offset="3:25:00">@Y@m@d@H@M@S</cyclestr></timedep>
        <!-- Or use COMgfs file dependency. Don't start until GFS analysis is available.-->
        <and>
@** if GFSVER==PROD2019
          <datadep age="02:00" minsize="2000000000"><cyclestr offset="-6:00:00">&COMgfs;/gdas.@Y@m@d/@H/gdas.t@Hz.atmf0#FGAT_HR#.nemsio</cyclestr></datadep>
          <datadep age="02:00" minsize="500000000"><cyclestr offset="-6:00:00">&COMgfs;/gdas.@Y@m@d/@H/gdas.t@Hz.sfcf0#FGAT_HR#.nemsio</cyclestr></datadep>
@** endif
@** if GFSVER==PROD2021
          <datadep age="02:00" minsize="2000000000"><cyclestr offset="-6:00:00">&COMgfs;/gdas.@Y@m@d/@H/atmos/gdas.t@Hz.atmf0#FGAT_HR#.nc</cyclestr></datadep>
          <datadep age="02:00" minsize="500000000"><cyclestr offset="-6:00:00">&COMgfs;/gdas.@Y@m@d/@H/atmos/gdas.t@Hz.sfcf0#FGAT_HR#.nc</cyclestr></datadep>
@** endif
        </and>
      </and>
    </dependency>
  </task>
  </metatask>
@** endif

@** if RUN_ATM_INIT==YES
  <task name="atm_init" maxtries="&MAX_TRIES;">
    <command>&JOBhafs;/JHAFS_ATM_INIT</command>
    <jobname>hafs_atm_init_&SID;_<cyclestr>@Y@m@d@H</cyclestr></jobname>
    <join><cyclestr>&WORKhafs;/hafs_atm_init.log</cyclestr></join>
    <account>&ACCOUNT;</account>
    &RESERVATION;
    <queue>&QUEUE_PE;</queue>
    &PE_EXTRA;
    &CORES_EXTRA;
    &ATM_INIT_RESOURCES;
    &ENV_VARS;

    <dependency>
      <and>
        <taskdep task="atm_ic"/>
      </and>
    </dependency>
  </task>
@** endif

@** if RUN_ATM_INIT_FGAT==YES
  <metatask name="atm_init_fgat">
  <var name="FGAT_HR">03 06 09</var>
  <task name="atm_init_fgat#FGAT_HR#" maxtries="&MAX_TRIES;">
    <command>&JOBhafs;/JHAFS_ATM_INIT</command>
    <jobname>hafs_atm_init_fgat#FGAT_HR#_&SID;_<cyclestr>@Y@m@d@H</cyclestr></jobname>
    <join><cyclestr>&WORKhafs;/hafs_atm_init_fgat#FGAT_HR#.log</cyclestr></join>
    <account>&ACCOUNT;</account>
    &RESERVATION;
    <queue>&QUEUE_PE;</queue>
    &PE_EXTRA;
    &CORES_EXTRA;
    &ATM_INIT_RESOURCES;
    &ENV_VARS;
    <envar><name>FGAT_MODEL</name><value>gdas</value></envar>
    <envar><name>FGAT_HR</name><value>#FGAT_HR#</value></envar>

    <dependency>
      <and>
        <taskdep task="atm_ic_fgat#FGAT_HR#"/>
      </and>
    </dependency>
  </task>
  </metatask>
@** endif

@** if RUN_ATM_MERGE==YES
  <task name="atm_merge" maxtries="&MAX_TRIES;">
    <command>&JOBhafs;/JHAFS_MERGE</command>
    <jobname>hafs_atm_merge_&SID;_<cyclestr>@Y@m@d@H</cyclestr></jobname>
    <join><cyclestr>&WORKhafs;/hafs_atm_merge.log</cyclestr></join>
    <account>&ACCOUNT;</account>
    &RESERVATION;
    <queue>&QUEUE_PE;</queue>
    &PE_EXTRA;
    &CORES_EXTRA;
    &MERGE_RESOURCES;
    &ENV_VARS;
    <envar><name>MERGE_TYPE</name><value>init</value></envar>
    <dependency>
      <and>
        <taskdep task="atm_init"/>
	<or>
          <not><cycleexistdep cycle_offset="-6:00:00"/></not>
          <datadep age="02:00"><cyclestr offset="-6:00:00">&COMhafs;</cyclestr>/RESTART/<cyclestr>@Y@m@d.@H</cyclestr>0000.fv_core.res.tile1.nc</datadep>
        </or>
      </and>
    </dependency>
  </task>
@** endif

@** if RUN_ATM_MERGE_FGAT==YES
  <metatask name="atm_merge_fgat">
  <var name="FGAT_HR">03 06 09</var>
  <task name="atm_merge_fgat#FGAT_HR#" maxtries="&MAX_TRIES;">
    <command>&JOBhafs;/JHAFS_MERGE</command>
    <jobname>hafs_atm_merge_fgat#FGAT_HR#_&SID;_<cyclestr>@Y@m@d@H</cyclestr></jobname>
    <join><cyclestr>&WORKhafs;/hafs_atm_merge_fgat#FGAT_HR#.log</cyclestr></join>
    <account>&ACCOUNT;</account>
    &RESERVATION;
    <queue>&QUEUE_PE;</queue>
    &PE_EXTRA;
    &CORES_EXTRA;
    &MERGE_RESOURCES;
    &ENV_VARS;
    <envar><name>MERGE_TYPE</name><value>init</value></envar>
    <envar><name>FGAT_MODEL</name><value>gdas</value></envar>
    <envar><name>FGAT_HR</name><value>#FGAT_HR#</value></envar>

    <dependency>
      <and>
        <taskdep task="atm_init_fgat#FGAT_HR#"/>
	<or>
          <not><cycleexistdep cycle_offset="-6:00:00"/></not>
          <datadep age="02:00"><cyclestr offset="-6:00:00">&COMhafs;</cyclestr>/RESTART/<cyclestr offset="3:00:00">@Y@m@d.@H</cyclestr>0000.fv_core.res.tile1.nc</datadep>
        </or>
      </and>
    </dependency>
  </task>
  </metatask>
@** endif

@** if RUN_ATM_VI==YES
  <task name="atm_vi" maxtries="&MAX_TRIES;">
    <command>&JOBhafs;/JHAFS_ATM_VI</command>
    <jobname>hafs_atm_vi_&SID;_<cyclestr>@Y@m@d@H</cyclestr></jobname>
    <join><cyclestr>&WORKhafs;/hafs_atm_vi.log</cyclestr></join>
    <account>&ACCOUNT;</account>
    &RESERVATION;
    <queue>&QUEUE_PE;</queue>
    &PE_EXTRA;
    &CORES_EXTRA;
    &ATM_VI_RESOURCES;
    &ENV_VARS;

    <dependency>
      <and>
        <taskdep task="atm_init"/>
	<or>
          <not><cycleexistdep cycle_offset="-6:00:00"/></not>
          <and>
            <datadep age="02:00"><cyclestr offset="-6:00:00">&COMhafs;</cyclestr>/RESTART/<cyclestr>@Y@m@d.@H</cyclestr>0000.fv_core.res.tile1.nc</datadep>
            <datadep age="02:00"><cyclestr offset="-6:00:00">&COMhafs;/&sidlc;.@Y@m@d@H</cyclestr>.&RUN;.trak.atcfunix.f012</datadep>
          </and>
        </or>
      </and>
    </dependency>
  </task>
@** endif

@** if RUN_ATM_VI_FGAT==YES
  <metatask name="atm_vi_fgat">
  <var name="FGAT_HR">03 06 09</var>
  <task name="atm_vi_fgat#FGAT_HR#" maxtries="&MAX_TRIES;">
    <command>&JOBhafs;/JHAFS_ATM_VI</command>
    <jobname>hafs_atm_vi_fgat#FGAT_HR#_&SID;_<cyclestr>@Y@m@d@H</cyclestr></jobname>
    <join><cyclestr>&WORKhafs;/hafs_atm_vi_fgat#FGAT_HR#.log</cyclestr></join>
    <account>&ACCOUNT;</account>
    &RESERVATION;
    <queue>&QUEUE_PE;</queue>
    &PE_EXTRA;
    &CORES_EXTRA;
    &ATM_VI_RESOURCES;
    &ENV_VARS;
    <envar><name>FGAT_MODEL</name><value>gdas</value></envar>
    <envar><name>FGAT_HR</name><value>#FGAT_HR#</value></envar>

    <dependency>
      <and>
        <taskdep task="atm_init_fgat#FGAT_HR#"/>
	<or>
          <not><cycleexistdep cycle_offset="-6:00:00"/></not>
          <and>
            <datadep age="02:00"><cyclestr offset="-6:00:00">&COMhafs;</cyclestr>/RESTART/<cyclestr offset="3:00:00">@Y@m@d.@H</cyclestr>0000.fv_core.res.tile1.nc</datadep>
            <datadep age="02:00"><cyclestr offset="-6:00:00">&COMhafs;/&sidlc;.@Y@m@d@H</cyclestr>.&RUN;.trak.atcfunix.f012</datadep>
          </and>
        </or>
      </and>
    </dependency>
  </task>
  </metatask>
@** endif

@** if RUN_GSI_VR==YES
  <task name="analysis_vr" maxtries="&MAX_TRIES;">
    <command>&JOBhafs;/JHAFS_ANALYSIS_VR</command>
    <jobname>hafs_analysis_vr_&SID;_<cyclestr>@Y@m@d@H</cyclestr></jobname>
    <join><cyclestr>&WORKhafs;/hafs_analysis_vr.log</cyclestr></join>
    <account>&ACCOUNT;</account>
    &RESERVATION;
    <queue>&QUEUE_PE;</queue>
    &PE_EXTRA;
    &CORES_EXTRA;
    &ANALYSIS_RESOURCES;
    &ENV_VARS;

    <dependency>
      <and>
        <taskdep task="atm_ic"/>
	<streq><left>&RUN_GSI_VR;</left><right>YES</right></streq>
	<or>
          <not><cycleexistdep cycle_offset="-6:00:00"/></not>
	  <and>
            <datadep age="02:00"><cyclestr offset="-6:00:00">&COMhafs;</cyclestr>/RESTART/<cyclestr>@Y@m@d.@H</cyclestr>0000.fv_core.res.tile1.nc</datadep>
            <datadep age="02:00"><cyclestr offset="-6:00:00">&COMhafs;</cyclestr>/RESTART/grid_spec.nc</datadep>
            <datadep age="02:00"><cyclestr offset="-6:00:00">&COMhafs;/&sidlc;.@Y@m@d@H</cyclestr>.&RUN;.trak.atcfunix.f012</datadep>
          </and>
        </or>
      </and>
    </dependency>
  </task>
@** endif

@** if RUN_GSI_VR_FGAT==YES
  <metatask name="analysis_vr_fgat">
    <var name="FGAT_HR">03 09</var>
    <task name="analysis_vr_fgat#FGAT_HR#" maxtries="&MAX_TRIES;">
      <command>&JOBhafs;/JHAFS_ANALYSIS_VR</command>
      <jobname>hafs_analysis_vr_fgat#FGAT_HR#_&SID;_<cyclestr>@Y@m@d@H</cyclestr></jobname>
      <join><cyclestr>&WORKhafs;/hafs_analysis_vr_fgat#FGAT_HR#.log</cyclestr></join>
      <account>&ACCOUNT;</account>
      &RESERVATION;
      <queue>&QUEUE_PE;</queue>
      &PE_EXTRA;
      &CORES_EXTRA;
      &ANALYSIS_RESOURCES;
      &ENV_VARS;
      <envar><name>FGAT</name><value>YES</value></envar>
      <envar><name>FGAT_HR</name><value>#FGAT_HR#</value></envar>
      <dependency>
        <and>
          <taskdep task="atm_ic"/>
          <streq><left>&RUN_GSI_VR_FGAT;</left><right>YES</right></streq>
          <or>
            <not><cycleexistdep cycle_offset="-6:00:00"/></not>
            <and>
              <datadep age="02:00"><cyclestr offset="-6:00:00">&COMhafs;</cyclestr>/RESTART/<cyclestr offset="3:00:00">@Y@m@d.@H</cyclestr>0000.fv_core.res.tile1.nc</datadep>
              <datadep age="02:00"><cyclestr offset="-6:00:00">&COMhafs;</cyclestr>/RESTART/grid_spec.nc</datadep>
              <datadep age="02:00"><cyclestr offset="-6:00:00">&COMhafs;/&sidlc;.@Y@m@d@H</cyclestr>.&RUN;.trak.atcfunix.f012</datadep>
            </and>
          </or>
        </and>
      </dependency>
    </task>
  </metatask>
@** endif

@** endif

@** if gtype==regional
  <metatask name="atm_lbc">
    <var name="group">001 002 003 004 005 006</var>
    <task name="atm_lbc#group#" maxtries="&MAX_TRIES;">
      <command>&JOBhafs;/JHAFS_ATM_LBC</command>
      <jobname>hafs_atm_lbc#group#_&SID;_<cyclestr>@Y@m@d@H</cyclestr></jobname>
      <join><cyclestr>&WORKhafs;/hafs_atm_lbc#group#.log</cyclestr></join>
      <account>&ACCOUNT;</account>
      &RESERVATION;
      <queue>&QUEUE_PE;</queue>
      &PE_EXTRA;
      &CORES_EXTRA;
      &ATM_LBC_RESOURCES;
      &ENV_VARS;
      <envar><name>BC_GROUPN</name><value>6</value></envar>
      <envar><name>BC_GROUPI</name><value>#group#</value></envar>

      <dependency>
        <and>
          <taskdep task="atm_prep"/>
          <streq><left>&RUN_DATM;</left><right>NO</right></streq>
          <or>
            <taskdep task="input"/>
            <strneq><left>&FETCH_INPUT;</left><right>YES</right></strneq>
          </or>
          <!-- Second dependency: the GFS output must be available -->
          <timedep><cyclestr offset="4:10:00">@Y@m@d@H@M@S</cyclestr></timedep>
          <!-- Or use COMgfs file dependency. Don't start until GFS 126h forecast is available.-->
          <or>
@** if GFSVER==PROD2019
            <datadep age="02:00" minsize="15000000000"><cyclestr>&COMgfs;/gfs.@Y@m@d/@H/gfs.t@Hz.atmf126.nemsio</cyclestr></datadep>
            <datadep age="02:00" minsize="300000000"><cyclestr>&COMgfs;/gfs.@Y@m@d/@H/gfs.t@Hz.pgrb2.0p25.f126</cyclestr></datadep>
@** endif
@** if GFSVER==PROD2021
            <datadep age="02:00" minsize="300000000"><cyclestr>&COMgfs;/gfs.@Y@m@d/@H/atmos/gfs.t@Hz.pgrb2.0p25.f126</cyclestr></datadep>
            <datadep age="02:00" minsize="6000000000"><cyclestr>&COMgfs;/gfs.@Y@m@d/@H/atmos/gfs.t@Hz.atmf0126.nc</cyclestr></datadep>
@** endif
          </or>
        </and>
      </dependency>
    </task>
  </metatask>

@**   if RUN_DOCN==YES
  <task name="ocn_prep" maxtries="&MAX_TRIES;">
    <command>&JOBhafs;/JHAFS_OCN_PREP</command>
    <jobname>hafs_ocn_prep_&SID;_<cyclestr>@Y@m@d@H</cyclestr></jobname>
    <join><cyclestr>&WORKhafs;/hafs_ocn_prep.log</cyclestr></join>
    <account>&ACCOUNT;</account>
    &RESERVATION;
    <queue>&QUEUE_PE;</queue>
    &PE_EXTRA;
    &CORES_EXTRA;
    &DOCN_PREP_RESOURCES;
    &ENV_VARS;

    <dependency>
      <taskdep task="launch"/>
    </dependency>
  </task>
@**    elseif RUN_OCEAN==YES
  <task name="ocn_prep" maxtries="&MAX_TRIES;">
    <command>&JOBhafs;/JHAFS_OCN_PREP</command>
    <jobname>hafs_ocn_prep_&SID;_<cyclestr>@Y@m@d@H</cyclestr></jobname>
    <join><cyclestr>&WORKhafs;/hafs_ocn_prep.log</cyclestr></join>
    <account>&ACCOUNT;</account>
    &RESERVATION;
    <queue>&QUEUE_PE;</queue>
    &PE_EXTRA;
    &CORES_EXTRA;
    &OCN_PREP_RESOURCES;
    &ENV_VARS;

    <dependency>
      <and>
        <taskdep task="atm_prep"/>
        <or>
          <taskdep task="input"/>
          <strneq><left>&FETCH_INPUT;</left><right>YES</right></strneq>
        </or>
        <!-- Second dependency: the GFS output must be available -->
        <timedep><cyclestr offset="3:25:00">@Y@m@d@H@M@S</cyclestr></timedep>
        <!-- Or use COMgfs/Ocean file dependency. Don't start until GFS/Ocean analysis is available.-->
        <and>
          <or>
            <datadep age="02:00" minsize="25000000000"><cyclestr>&COMrtofs;/rtofs.@Y@m@d/rtofs_glo.t00z.n00.restart.a</cyclestr></datadep>
            <datadep age="02:00" minsize="10000000000"><cyclestr>&COMrtofs;/rtofs.@Y@m@d/rtofs_glo.t00z.n00.restart.a.tgz</cyclestr></datadep>
          </or>
          <or>
            <strneq><left><cyclestr>@H</cyclestr></left><right>00</right></strneq>
            <or>
              <datadep age="02:00" minsize="12000000000"><cyclestr>&COMrtofs;/rtofs.@Y@m@d/rtofs_glo.t00z.n00.archv.a</cyclestr></datadep>
              <datadep age="02:00" minsize="5000000000"><cyclestr>&COMrtofs;/rtofs.@Y@m@d/rtofs_glo.t00z.n00.archv.a.tgz</cyclestr></datadep>
            </or>
          </or>
          <or>
            <streq><left><cyclestr>@H</cyclestr></left><right>00</right></streq>
            <or>
              <datadep age="02:00" minsize="12000000000"><cyclestr>&COMrtofs;/rtofs.@Y@m@d/rtofs_glo.t00z.f@H.archv.a</cyclestr></datadep>
              <datadep age="02:00" minsize="5000000000"><cyclestr>&COMrtofs;/rtofs.@Y@m@d/rtofs_glo.t00z.f@H.archv.a.tgz</cyclestr></datadep>
            </or>
          </or>
@** if GFSVER==PROD2019
          <datadep age="02:00" minsize="300000000"><cyclestr>&COMgfs;/gfs.@Y@m@d/@H/gfs.t@Hz.pgrb2.0p25.f129</cyclestr></datadep>
@** endif
@** if GFSVER==PROD2021
          <datadep age="02:00" minsize="300000000"><cyclestr>&COMgfs;/gfs.@Y@m@d/@H/atmos/gfs.t@Hz.pgrb2.0p25.f129</cyclestr></datadep>
@** endif
        </and>
      </and>
    </dependency>
  </task>
@** endif

@** if RUN_WAVE==YES
  <task name="wav_prep" maxtries="&MAX_TRIES;">
    <command>&JOBhafs;/JHAFS_WAV_PREP</command>
    <jobname>hafs_wav_prep_&SID;_<cyclestr>@Y@m@d@H</cyclestr></jobname>
    <join><cyclestr>&WORKhafs;/hafs_wav_prep.log</cyclestr></join>
    <account>&ACCOUNT;</account>
    &RESERVATION;
    <queue>&QUEUE_PE;</queue>
    &PE_EXTRA;
    &CORES_EXTRA;
    &WAV_PREP_RESOURCES;
    &ENV_VARS;

    <dependency>
      <and>
        <taskdep task="atm_prep"/>
        <or>
          <taskdep task="input"/>
          <strneq><left>&FETCH_INPUT;</left><right>YES</right></strneq>
        </or>
        <!-- Second dependency: the GFS output must be available -->
        <timedep><cyclestr offset="3:25:00">@Y@m@d@H@M@S</cyclestr></timedep>
        <!-- Or use COMgfs/Ocean file dependency. Don't start until GFS/Ocean analysis is available.-->
        <and>
@** if GFSVER==PROD2019
          <datadep age="02:00" minsize="300000000"><cyclestr>&COMgfs;/gfs.@Y@m@d/@H/gfs.t@Hz.pgrb2.0p25.f129</cyclestr></datadep>
@** endif
@** if GFSVER==PROD2021
          <datadep age="02:00" minsize="300000000"><cyclestr>&COMgfs;/gfs.@Y@m@d/@H/atmos/gfs.t@Hz.pgrb2.0p25.f129</cyclestr></datadep>
@** endif
        </and>
      </and>
    </dependency>
  </task>
@** endif

@** if RUN_GSI==YES

  <task name="obs_proc" maxtries="&MAX_TRIES;">
    <command>&JOBhafs;/JHAFS_OBS_PROC</command>
    <jobname>hafs_obs_proc_&SID;_<cyclestr>@Y@m@d@H</cyclestr></jobname>
    <join><cyclestr>&WORKhafs;/hafs_obs_proc.log</cyclestr></join>
    <account>&ACCOUNT;</account>
    &RESERVATION;
    <queue>&QUEUE_PE;</queue>
    &PE_EXTRA;
    &CORES_EXTRA;
    &OBS_PROC_RESOURCES;
    &ENV_VARS;

    <dependency>
      <or>
        <taskdep task="atm_ic" state="RUNNING"/>
        <taskdep task="atm_ic"/>
      </or>
    </dependency>
  </task>

  <task name="analysis" maxtries="&MAX_TRIES;">
    <command>&JOBhafs;/JHAFS_ANALYSIS</command>
    <jobname>hafs_analysis_&SID;_<cyclestr>@Y@m@d@H</cyclestr></jobname>
    <join><cyclestr>&WORKhafs;/hafs_analysis.log</cyclestr></join>
    <account>&ACCOUNT;</account>
    &RESERVATION;
    <queue>&QUEUE_PE;</queue>
    &PE_EXTRA;
    &CORES_EXTRA;
    &ANALYSIS_RESOURCES;
    &ENV_VARS;
    <dependency>
      <and>
        <taskdep task="atm_ic"/>
        <taskdep task="obs_proc"/>
	<streq><left>&RUN_GSI;</left><right>YES</right></streq>
@** if RUN_ATM_VI_FGAT==YES
	<or>
          <strneq><left>&RUN_ATM_VI_FGAT;</left><right>YES</right></strneq>
          <metataskdep metatask="atm_vi_fgat"/>
        </or>
@** endif
@** if RUN_ATM_MERGE_FGAT==YES
	<or>
          <strneq><left>&RUN_ATM_MERGE_FGAT;</left><right>YES</right></strneq>
          <metataskdep metatask="atm_merge_fgat"/>
        </or>
@** endif
@** if RUN_GSI_VR==YES
	<or>
          <strneq><left>&RUN_GSI_VR;</left><right>YES</right></strneq>
          <taskdep task="analysis_vr"/>
        </or>
@** endif
@** if RUN_GSI_VR_FGAT==YES
	<or>
          <strneq><left>&RUN_GSI_VR_FGAT;</left><right>YES</right></strneq>
          <metataskdep metatask="analysis_vr_fgat"/>
        </or>
@** endif
	<or>
          <not><cycleexistdep cycle_offset="-6:00:00"/></not>
	  <and>
            <datadep age="02:00"><cyclestr offset="-6:00:00">&COMhafs;</cyclestr>/RESTART/<cyclestr>@Y@m@d.@H</cyclestr>0000.fv_core.res.tile1.nc</datadep>
            <datadep age="02:00"><cyclestr offset="-6:00:00">&COMhafs;</cyclestr>/RESTART/grid_spec.nc</datadep>
@** if RUN_ENSDA==YES
            <sh>if [[ $(/bin/ls -l <cyclestr offset="-6:00:00">&COMhafs;</cyclestr>/RESTART_ens/mem*/<cyclestr>@Y@m@d.@H</cyclestr>0000.fv_core.res.tile1.nc | wc -l) -ge &ENS_SIZE; ]]; then exit 0; else exit 1; fi</sh>
@** endif
          </and>
        </or>
      </and>
    </dependency>
  </task>
@** endif

@** if RUN_ANALYSIS_MERGE==YES
  <task name="analysis_merge" maxtries="&MAX_TRIES;">
    <command>&JOBhafs;/JHAFS_MERGE</command>
    <jobname>hafs_analysis_merge_&SID;_<cyclestr>@Y@m@d@H</cyclestr></jobname>
    <join><cyclestr>&WORKhafs;/hafs_analysis_merge.log</cyclestr></join>
    <account>&ACCOUNT;</account>
    &RESERVATION;
    <queue>&QUEUE_PE;</queue>
    &PE_EXTRA;
    &CORES_EXTRA;
    &MERGE_RESOURCES;
    &ENV_VARS;
    <envar><name>MERGE_TYPE</name><value>analysis</value></envar>
    <dependency>
      <and>
@** if RUN_ATM_INIT==YES
        <taskdep task="atm_init"/>
@** endif
        <or>
          <taskdep task="atm_vi"/>
          <strneq><left>&RUN_ATM_VI;</left><right>YES</right></strneq>
        </or>
        <or>
          <taskdep task="analysis"/>
          <strneq><left>&RUN_GSI;</left><right>YES</right></strneq>
        </or>
      </and>
    </dependency>
  </task>
@** endif

@** endif

  <task name="forecast" maxtries="&MAX_TRIES;">
    <command>&JOBhafs;/JHAFS_FORECAST</command>
    <jobname>hafs_forecast_&SID;_<cyclestr>@Y@m@d@H</cyclestr></jobname>
    <join><cyclestr>&WORKhafs;/hafs_forecast.log</cyclestr></join>
    <account>&ACCOUNT;</account>
    &RESERVATION;
    <queue>&QUEUE_FORECAST;</queue>
    &PE_EXTRA;
    &CORES_EXTRA;
    &FORECAST_RESOURCES;
    &ENV_VARS;

    <dependency>
      <and>
@**   if RUN_ATM_MVNEST==YES
        <taskdep task="atm_prep_mvnest"/>
@**   endif
@**   if RUN_DATM==YES
        <taskdep task="atm_prep"/>
@**   endif
@**   if RUN_DOCN==YES
        <taskdep task="ocn_prep"/>
@** endif
@** if RUN_WAVE==YES
        <taskdep task="wav_prep"/>
@** endif
        <or>
          <streq><left>&RUN_DATM;</left><right>YES</right></streq>
          <and>
            <taskdep task="atm_ic"/>
@** if gtype==regional
            <metataskdep metatask="atm_lbc"/>
@** if RUN_ATM_INIT==YES
            <taskdep task="atm_init"/>
@** endif
@** if RUN_ATM_MERGE==YES
            <taskdep task="atm_merge"/>
@** endif
@** if RUN_ATM_VI==YES
            <taskdep task="atm_vi"/>
@** endif
@** if RUN_GSI_VR==YES
            <taskdep task="analysis_vr"/>
@** endif
@** if RUN_GSI==YES
            <taskdep task="analysis"/>
@** endif
@** if RUN_ANALYSIS_MERGE==YES
            <taskdep task="analysis_merge"/>
@** endif
@** endif
          </and>
        </or>
@** if RUN_OCEAN==YES
        <taskdep task="ocn_prep"/>
@** endif
      </and>
    </dependency>
  </task>

  <task name="atm_post" maxtries="&MAX_TRIES;">
    <command>&JOBhafs;/JHAFS_ATM_POST</command>
    <jobname>hafs_atm_post_&SID;_<cyclestr>@Y@m@d@H</cyclestr></jobname>
    <join><cyclestr>&WORKhafs;/hafs_atm_post.log</cyclestr></join>
    <account>&ACCOUNT;</account>
    &RESERVATION;
    <queue>&QUEUE_PE;</queue>
    &PE_EXTRA;
    &CORES_EXTRA;
    &ATM_POST_RESOURCES;
    &ENV_VARS;

    <dependency>
      <!-- Start the atm_post if the forecast is running or if it has
           already completed and we are not using a data atmosphere. -->
      <and>
        <streq><left>&RUN_DATM;</left><right>NO</right></streq>
        <or>
          <taskdep task="forecast" state="RUNNING"/>
          <taskdep task="forecast"/>
        </or>
      </and>
    </dependency>
  </task>

@** if RUN_OCEAN==YES
  <task name="ocn_post" maxtries="&MAX_TRIES;">
    <command>&JOBhafs;/JHAFS_OCN_POST</command>
    <jobname>hafs_ocn_post_&SID;_<cyclestr>@Y@m@d@H</cyclestr></jobname>
    <join><cyclestr>&WORKhafs;/hafs_ocn_post.log</cyclestr></join>
    <account>&ACCOUNT;</account>
    &RESERVATION;
    <queue>&QUEUE_PE;</queue>
    &PE_EXTRA;
    &CORES_EXTRA;
    &OCN_POST_RESOURCES;
    &ENV_VARS;

    <dependency>
      <!-- Start the ocn_post if the forecast is running or if it has
           already completed. -->
      <or>
        <taskdep task="forecast" state="RUNNING"/>
        <taskdep task="forecast"/>
      </or>
    </dependency>
  </task>
@** endif

@** if RUN_WAVE==YES
  <task name="wav_post" maxtries="&MAX_TRIES;">
    <command>&JOBhafs;/JHAFS_WAV_POST</command>
    <jobname>hafs_wav_post_&SID;_<cyclestr>@Y@m@d@H</cyclestr></jobname>
    <join><cyclestr>&WORKhafs;/hafs_wav_post.log</cyclestr></join>
    <account>&ACCOUNT;</account>
    &RESERVATION;
    <queue>&QUEUE_PE;</queue>
    &PE_EXTRA;
    &CORES_EXTRA;
    &WAV_POST_RESOURCES;
    &ENV_VARS;

    <dependency>
      <!-- Start the wav_post if the forecast is running or if it has
           already completed. -->
      <or>
        <taskdep task="forecast"/>
      </or>
    </dependency>
  </task>
@** endif

  <task name="product" maxtries="&MAX_TRIES;">
    <command>&JOBhafs;/JHAFS_PRODUCT</command>
    <jobname>hafs_product_&SID;_<cyclestr>@Y@m@d@H</cyclestr></jobname>
    <join><cyclestr>&WORKhafs;/hafs_product.log</cyclestr></join>
    <account>&ACCOUNT;</account>
    &RESERVATION;
    <queue>&QUEUE_PE;</queue>
    &PE_EXTRA;
    &CORES_EXTRA;
    &PRODUCT_RESOURCES;
    &ENV_VARS;

    <dependency>
     <!-- Start the tracker if the atm_post is running or if it has
          already completed and we are not using a data atmosphere. -->
      <and>
        <streq><left>&RUN_DATM;</left><right>NO</right></streq>
        <or>
          <taskdep task="atm_post" state="RUNNING"/>
          <taskdep task="atm_post"/>
        </or>
      </and>
    </dependency>
  </task>

@** if RUN_ENSDA==YES
  <task name="atm_prep_ens" maxtries="&MAX_TRIES;">
    <command>&JOBhafs;/JHAFS_ATM_PREP</command>
    <jobname>hafs_atm_prep_ens_&SID;_<cyclestr>@Y@m@d@H</cyclestr></jobname>
    <join><cyclestr>&WORKhafs;/hafs_atm_prep_ens.log</cyclestr></join>
    <account>&ACCOUNT;</account>
    &RESERVATION;
    <queue>&QUEUE_PE;</queue>
    &PE_EXTRA;
    &CORES_EXTRA;
    &ATM_PREP_RESOURCES;
    &ENV_VARS;
    <envar><name>ENSDA</name><value>YES</value></envar>

    <dependency>
      <and>
        <taskdep task="launch"/>
        <!-- Wait until the deterministic forecast job is running or completed. -->
        <or>
          <taskdep task="forecast" state="RUNNING"/>
          <taskdep task="forecast"/>
        </or>
      </and>
    </dependency>
  </task>

  <metatask name="atm_ic_ens" mode="parallel">
    <var name="MEM">&ENSIDS;</var>
    <task name="atm_ic_ens#MEM#" maxtries="&MAX_TRIES;">
      <command>&JOBhafs;/JHAFS_ATM_IC</command>
      <jobname>hafs_atm_ic_ens#MEM#_&SID;_<cyclestr>@Y@m@d@H</cyclestr></jobname>
      <join><cyclestr>&WORKhafs;/hafs_atm_ic_ens#MEM#.log</cyclestr></join>
      <account>&ACCOUNT;</account>
      &RESERVATION;
      <queue>&QUEUE_PE;</queue>
      &PE_EXTRA;
      &CORES_EXTRA;
      &ATM_IC_ENS_RESOURCES;
      &ENV_VARS;
      <envar><name>ENSDA</name><value>YES</value></envar>
      <envar><name>ENSID</name><value>#MEM#</value></envar>

      <dependency>
        <and>
          <taskdep task="atm_prep_ens"/>
          <or>
            <taskdep task="input"/>
            <strneq><left>&FETCH_INPUT;</left><right>YES</right></strneq>
          </or>
          <!-- Second dependency: the GFS output must be available -->
          <timedep><cyclestr offset="3:25:00">@Y@m@d@H@M@S</cyclestr></timedep>
          <!-- Or use COMgfs file dependency. Don't start until GFS analysis is available.-->
          <and>
@** if GFSVER==PROD2019
            <datadep age="02:00" minsize="3000000000"><cyclestr offset="-6:00:00">&COMgfs;/enkfgdas.@Y@m@d/@H/mem#MEM#/gdas.t@Hz.atmf006.nemsio</cyclestr></datadep>
            <datadep age="02:00" minsize="500000000"><cyclestr offset="-6:00:00">&COMgfs;/enkfgdas.@Y@m@d/@H/mem#MEM#/gdas.t@Hz.sfcf006.nemsio</cyclestr></datadep>
@** endif
@** if GFSVER==PROD2021
            <datadep age="02:00" minsize="1000000000"><cyclestr offset="-6:00:00">&COMgfs;/enkfgdas.@Y@m@d/@H/atmos/mem#MEM#/gdas.t@Hz.atmf006.nc</cyclestr></datadep>
            <datadep age="02:00" minsize="200000000"><cyclestr offset="-6:00:00">&COMgfs;/enkfgdas.@Y@m@d/@H/atmos/mem#MEM#/gdas.t@Hz.sfcf006.nc</cyclestr></datadep>
@** endif
          </and>
        </and>
      </dependency>
    </task>
  </metatask>

@** if RUN_ATM_INIT_ENS==YES
  <metatask name="atm_init_ens">
    <var name="MEM">&ENSIDS;</var>
    <task name="atm_init_ens#MEM#" maxtries="&MAX_TRIES;">
      <command>&JOBhafs;/JHAFS_ATM_INIT</command>
      <jobname>hafs_atm_init_ens#MEM#_&SID;_<cyclestr>@Y@m@d@H</cyclestr></jobname>
      <join><cyclestr>&WORKhafs;/hafs_atm_init_ens#MEM#.log</cyclestr></join>
      <account>&ACCOUNT;</account>
      &RESERVATION;
      <queue>&QUEUE_PE;</queue>
      &PE_EXTRA;
      &CORES_EXTRA;
      &ATM_INIT_RESOURCES;
      &ENV_VARS;
      <envar><name>ENSDA</name><value>YES</value></envar>
      <envar><name>ENSID</name><value>#MEM#</value></envar>

      <dependency>
        <and>
          <taskdep task="atm_ic_ens#MEM#"/>
          <streq><left>&RUN_ATM_INIT_ENS;</left><right>YES</right></streq>
        </and>
      </dependency>
    </task>
  </metatask>
@** endif

@** if RUN_ATM_MERGE_ENS==YES
  <metatask name="atm_merge_ens">
    <var name="MEM">&ENSIDS;</var>
    <task name="atm_merge_ens#MEM#" maxtries="&MAX_TRIES;">
      <command>&JOBhafs;/JHAFS_MERGE</command>
      <jobname>hafs_atm_merge_ens#MEM#_&SID;_<cyclestr>@Y@m@d@H</cyclestr></jobname>
      <join><cyclestr>&WORKhafs;/hafs_atm_merge_ens#MEM#.log</cyclestr></join>
      <account>&ACCOUNT;</account>
      &RESERVATION;
      <queue>&QUEUE_PE;</queue>
      &PE_EXTRA;
      &CORES_EXTRA;
      &MERGE_RESOURCES;
      &ENV_VARS;
      <envar><name>MERGE_TYPE</name><value>init</value></envar>
      <envar><name>ENSDA</name><value>YES</value></envar>
      <envar><name>ENSID</name><value>#MEM#</value></envar>

      <dependency>
        <and>
          <taskdep task="atm_init_ens#MEM#"/>
          <streq><left>&RUN_ATM_MERGE_ENS;</left><right>YES</right></streq>
          <or>
            <not><cycleexistdep cycle_offset="-6:00:00"/></not>
            <and>
              <datadep age="02:00"><cyclestr offset="-6:00:00">&COMhafs;</cyclestr>/RESTART_ens/mem#MEM#/<cyclestr>@Y@m@d.@H</cyclestr>0000.fv_core.res.tile1.nc</datadep>
              <datadep age="02:00"><cyclestr offset="-6:00:00">&COMhafs;/product_ens/mem#MEM#/&sidlc;.@Y@m@d@H</cyclestr>.&RUN;.trak.atcfunix.f006</datadep>
            </and>
          </or>
        </and>
      </dependency>
    </task>
  </metatask>
@** endif

@** if RUN_ATM_VI_ENS==YES
  <metatask name="atm_vi_ens">
    <var name="MEM">&ENSIDS;</var>
    <task name="atm_vi_ens#MEM#" maxtries="&MAX_TRIES;">
      <command>&JOBhafs;/JHAFS_ATM_VI</command>
      <jobname>hafs_atm_vi_ens#MEM#_&SID;_<cyclestr>@Y@m@d@H</cyclestr></jobname>
      <join><cyclestr>&WORKhafs;/hafs_atm_vi_ens#MEM#.log</cyclestr></join>
      <account>&ACCOUNT;</account>
      &RESERVATION;
      <queue>&QUEUE_PE;</queue>
      &PE_EXTRA;
      &CORES_EXTRA;
      &ATM_VI_RESOURCES;
      &ENV_VARS;
      <envar><name>ENSDA</name><value>YES</value></envar>
      <envar><name>ENSID</name><value>#MEM#</value></envar>

      <dependency>
        <and>
          <taskdep task="atm_init_ens#MEM#"/>
          <streq><left>&RUN_ATM_VI_ENS;</left><right>YES</right></streq>
          <or>
            <not><cycleexistdep cycle_offset="-6:00:00"/></not>
            <and>
              <datadep age="02:00"><cyclestr offset="-6:00:00">&COMhafs;</cyclestr>/RESTART_ens/mem#MEM#/<cyclestr>@Y@m@d.@H</cyclestr>0000.fv_core.res.tile1.nc</datadep>
              <datadep age="02:00"><cyclestr offset="-6:00:00">&COMhafs;/product_ens/mem#MEM#/&sidlc;.@Y@m@d@H</cyclestr>.&RUN;.trak.atcfunix.f006</datadep>
            </and>
          </or>
        </and>
      </dependency>
    </task>
  </metatask>
@** endif

@** if RUN_GSI_VR_ENS==YES
  <metatask name="analysis_vr_ens">
    <var name="MEM">&ENSIDS;</var>
    <task name="analysis_vr_ens#MEM#" maxtries="&MAX_TRIES;">
      <command>&JOBhafs;/JHAFS_ANALYSIS_VR</command>
      <jobname>hafs_analysis_vr_ens#MEM#_&SID;_<cyclestr>@Y@m@d@H</cyclestr></jobname>
      <join><cyclestr>&WORKhafs;/hafs_analysis_vr_ens#MEM#.log</cyclestr></join>
      <account>&ACCOUNT;</account>
      &RESERVATION;
      <queue>&QUEUE_PE;</queue>
      &PE_EXTRA;
      &CORES_EXTRA;
      &ANALYSIS_RESOURCES;
      &ENV_VARS;
      <envar><name>ENSDA</name><value>YES</value></envar>
      <envar><name>ENSID</name><value>#MEM#</value></envar>

      <dependency>
        <and>
          <taskdep task="atm_ic_ens#MEM#"/>
          <streq><left>&RUN_GSI_VR_ENS;</left><right>YES</right></streq>
          <or>
            <not><cycleexistdep cycle_offset="-6:00:00"/></not>
            <and>
              <datadep age="02:00"><cyclestr offset="-6:00:00">&COMhafs;</cyclestr>/RESTART_ens/mem#MEM#/<cyclestr>@Y@m@d.@H</cyclestr>0000.fv_core.res.tile1.nc</datadep>
              <datadep age="02:00"><cyclestr offset="-6:00:00">&COMhafs;</cyclestr>/RESTART_ens/mem#MEM#/grid_spec.nc</datadep>
              <datadep age="02:00"><cyclestr offset="-6:00:00">&COMhafs;/product_ens/mem#MEM#/&sidlc;.@Y@m@d@H</cyclestr>.&RUN;.trak.atcfunix.f006</datadep>
            </and>
          </or>
        </and>
      </dependency>
    </task>
  </metatask>
@** endif

@** if gtype==regional
  <metatask name="atm_lbc_ens">
    <var name="MEM">&ENSIDS;</var>
    <metatask name="atm_lbcgrp_ens">
      <var name="group">001</var>
      <task name="atm_lbc#group#_ens#MEM#" maxtries="&MAX_TRIES;">
        <command>&JOBhafs;/JHAFS_ATM_LBC</command>
        <jobname>hafs_atm_lbc#group#_ens#MEM#_&SID;_<cyclestr>@Y@m@d@H</cyclestr></jobname>
        <join><cyclestr>&WORKhafs;/hafs_atm_lbc#group#_ens#MEM#.log</cyclestr></join>
        <account>&ACCOUNT;</account>
        &RESERVATION;
        <queue>&QUEUE_PE;</queue>
        &PE_EXTRA;
        &CORES_EXTRA;
        &ATM_LBC_ENS_RESOURCES;
        &ENV_VARS;
        <envar><name>ENSDA</name><value>YES</value></envar>
        <envar><name>ENSID</name><value>#MEM#</value></envar>
        <envar><name>BC_GROUPN</name><value>1</value></envar>
        <envar><name>BC_GROUPI</name><value>#group#</value></envar>

        <dependency>
          <and>
            <taskdep task="atm_prep_ens"/>
            <or>
              <taskdep task="input"/>
              <strneq><left>&FETCH_INPUT;</left><right>YES</right></strneq>
            </or>
            <!-- Second dependency: the GFS output must be available -->
            <timedep><cyclestr offset="4:10:00">@Y@m@d@H@M@S</cyclestr></timedep>
            <!-- Or use COMgfs file dependency. Don't start until GFS 126h forecast is available.-->
            <and>
@** if GFSVER==PROD2019
              <datadep age="02:00" minsize="3000000000"><cyclestr>&COMgfs;/enkfgdas.@Y@m@d/@H/mem#MEM#/gdas.t@Hz.atmf006.nemsio</cyclestr></datadep>
@** endif
@** if GFSVER==PROD2021
              <datadep age="02:00" minsize="1000000000"><cyclestr>&COMgfs;/enkfgdas.@Y@m@d/@H/atmos/mem#MEM#/gdas.t@Hz.atmf006.nc</cyclestr></datadep>
@** endif
            </and>
          </and>
        </dependency>
      </task>
    </metatask>
  </metatask>
@** endif

@** if RUN_ENKF==YES
  <task name="enkf_mean" maxtries="&MAX_TRIES;">
    <command>&JOBhafs;/JHAFS_ENKF_MEAN</command>
    <jobname>hafs_enkf_mean_&SID;_<cyclestr>@Y@m@d@H</cyclestr></jobname>
    <join><cyclestr>&WORKhafs;/hafs_enkf_mean.log</cyclestr></join>
    <account>&ACCOUNT;</account>
    &RESERVATION;
    <queue>&QUEUE_PE;</queue>
    &PE_EXTRA;
    &CORES_EXTRA;
    &ENKF_ENKF_RESOURCES;
    &ENV_VARS;
    <envar><name>ENSDA</name><value>YES</value></envar>
    <envar><name>ldo_enscalc_option</name><value>1</value></envar>

    <dependency>
      <and>
        <taskdep task="atm_prep_ens"/>
        <cycleexistdep cycle_offset="-6:00:00"/>
	<streq><left>&RUN_ENKF;</left><right>YES</right></streq>
        <sh>if [[ $(/bin/ls -l <cyclestr offset="-6:00:00">&COMhafs;</cyclestr>/RESTART_ens/mem*/<cyclestr>@Y@m@d.@H</cyclestr>0000.fv_core.res.tile1.nc | wc -l) -ge &ENS_SIZE; ]]; then exit 0; else exit 1; fi</sh>
@** if RUN_GSI_VR_ENS==YES
	<or>
          <strneq><left>&RUN_GSI_VR_ENS;</left><right>YES</right></strneq>
          <metataskdep metatask="analysis_vr_ens"/>
        </or>
@** endif
      </and>
    </dependency>
  </task>

  <task name="enkf_hx_mean" maxtries="&MAX_TRIES;">
    <command>&JOBhafs;/JHAFS_ENKF_HX</command>
    <jobname>hafs_enkf_hx_mean_&SID;_<cyclestr>@Y@m@d@H</cyclestr></jobname>
    <join><cyclestr>&WORKhafs;/hafs_enkf_hx_mean.log</cyclestr></join>
    <account>&ACCOUNT;</account>
    &RESERVATION;
    <queue>&QUEUE_PE;</queue>
    &PE_EXTRA;
    &CORES_EXTRA;
    &ENKF_GSI_RESOURCES;
    &ENV_VARS;
    <envar><name>ENSDA</name><value>YES</value></envar>

    <dependency>
      <and>
        <or>
          <taskdep task="analysis" state="RUNNING"/>
          <taskdep task="analysis"/>
        </or>
        <taskdep task="enkf_mean"/>
      </and>
    </dependency>
  </task>

<!-- KKUROSAWA -->
@** if RUN_MIX_ENS_DA==YES
  <metatask name="rst_gdas_ens" mode="parallel">
    <var name="MEM">&GDAS_MIX_ENSIDS;</var>
    <task name="rst_gdas_ens#MEM#" maxtries="&MAX_TRIES;">
      <command>&JOBhafs;/JHAFS_RST_GDAS_ENS</command>
      <jobname>hafs_rst_gdas_ens#MEM#_&SID;_<cyclestr>@Y@m@d@H</cyclestr></jobname>
      <join><cyclestr>&WORKhafs;/hafs_rst_gdas_ens#MEM#.log</cyclestr></join>
      <account>&ACCOUNT;</account>
      &RESERVATION;
      <queue>&QUEUE_PE;</queue>
      &PE_EXTRA;
      &ATM_IC_ENS_RESOURCES;
      &ENV_VARS;
      <envar><name>ENSDA</name><value>YES</value></envar>
      <envar><name>ENSID</name><value>#MEM#</value></envar>

      <dependency>
        <and>
            <taskdep task="enkf_mean"/>
        </and>
      </dependency>
    </task>
  </metatask>

  <task name="mix_ens_recenter" maxtries="&MAX_TRIES;">
    <command>&JOBhafs;/JHAFS_MIX_ENS_RECENTER</command>
    <jobname>hafs_mix_ens_recenter_&SID;_<cyclestr>@Y@m@d@H</cyclestr></jobname>
    <join><cyclestr>&WORKhafs;/hafs_mix_ens_recenter.log</cyclestr></join>
    <account>&ACCOUNT;</account>
    &RESERVATION;
    <queue>&QUEUE_PE;</queue>
    &PE_EXTRA;
    &ENKF_GDAS_RECENTER_RESOURCES;
    &ENV_VARS;
    <envar><name>ENSDA</name><value>YES</value></envar>

    <dependency>
      <and>
        <metataskdep metatask="rst_gdas_ens"/>
        <taskdep task="enkf_mean"/>
      </and>
    </dependency>
  </task>
@** endif

  <metatask name="enkf_hx_ens">
@** if RUN_MIX_ENS_DA==YES
    <var name="MEM">&SUM_MIX_ENSIDS;</var>
@** else
    <var name="MEM">&ENSIDS;</var>
@** endif
    <task name="enkf_hx_ens#MEM#" maxtries="&MAX_TRIES;">
      <command>&JOBhafs;/JHAFS_ENKF_HX</command>
      <jobname>hafs_enkf_hx_ens#MEM#_&SID;_<cyclestr>@Y@m@d@H</cyclestr></jobname>
      <join><cyclestr>&WORKhafs;/hafs_enkf_hx_ens#MEM#.log</cyclestr></join>
      <account>&ACCOUNT;</account>
      &RESERVATION;
      <queue>&QUEUE_PE;</queue>
      &PE_EXTRA;
      &CORES_EXTRA;
      &ENKF_GSI_RESOURCES;
      &ENV_VARS;
      <envar><name>ENSDA</name><value>YES</value></envar>
      <envar><name>HX_ENS</name><value>YES</value></envar>
      <envar><name>ENSID</name><value>#MEM#</value></envar>
@** if RUN_MIX_ENS_DA==YES
      <envar><name>MIX_DA_FLAG</name><value>YES</value></envar>
@** endif

      <dependency>
@** if RUN_MIX_ENS_DA==YES
        <taskdep task="mix_ens_recenter"/>
@** else
        <taskdep task="enkf_hx_mean"/>
@** endif
      </dependency>
    </task>
  </metatask>

  <task name="enkf_update" maxtries="&MAX_TRIES;">
    <command>&JOBhafs;/JHAFS_ENKF_UPDATE</command>
    <jobname>hafs_enkf_update_&SID;_<cyclestr>@Y@m@d@H</cyclestr></jobname>
    <join><cyclestr>&WORKhafs;/hafs_enkf_update.log</cyclestr></join>
    <account>&ACCOUNT;</account>
    &RESERVATION;
    <queue>&QUEUE_PE;</queue>
    &PE_EXTRA;
<<<<<<< HEAD
@** if RUN_MIX_ENS_DA==YES
    &ENKF_MIX_ENKF_RESOURCES;
@** else
=======
    &CORES_EXTRA;
>>>>>>> 6af8a94c
    &ENKF_ENKF_RESOURCES;
@** endif
    &ENV_VARS;
    <envar><name>ENSDA</name><value>YES</value></envar>
    <envar><name>ldo_enscalc_option</name><value>0</value></envar>
@** if RUN_MIX_ENS_DA==YES
      <envar><name>MIX_DA_FLAG</name><value>YES</value></envar>
@** endif

    <dependency>
      <and>
        <taskdep task="enkf_hx_mean"/>
        <metataskdep metatask="enkf_hx_ens"/>
      </and>
    </dependency>
  </task>

<!-- KKUROSAWA -->
@** if RUN_RECENTER==YES
  <task name="enkf_recenter" maxtries="&MAX_TRIES;">
    <command>&JOBhafs;/JHAFS_ENKF_RECENTER</command>
    <jobname>hafs_enkf_recenter_&SID;_<cyclestr>@Y@m@d@H</cyclestr></jobname>
    <join><cyclestr>&WORKhafs;/hafs_enkf_recenter.log</cyclestr></join>
    <account>&ACCOUNT;</account>
    &RESERVATION;
    <queue>&QUEUE_PE;</queue>
    &PE_EXTRA;
    &CORES_EXTRA;
    &ENKF_ENKF_RESOURCES;
    &ENV_VARS;
    <envar><name>ENSDA</name><value>YES</value></envar>
    <envar><name>ldo_enscalc_option</name><value>2</value></envar>

    <dependency>
      <and>
        <taskdep task="enkf_update"/>
        <taskdep task="analysis"/>
      </and>
    </dependency>
  </task>
@** endif
@** endif

@** if RUN_ANALYSIS_MERGE_ENS==YES
  <metatask name="analysis_merge_ens" mode="parallel">
    <var name="MEM">&ENSIDS;</var>
    <task name="analysis_merge_ens#MEM#" maxtries="&MAX_TRIES;">
      <command>&JOBhafs;/JHAFS_MERGE</command>
      <jobname>hafs_analysis_merge_ens#MEM#_&SID;_<cyclestr>@Y@m@d@H</cyclestr></jobname>
      <join><cyclestr>&WORKhafs;/hafs_analysis_merge_ens#MEM#.log</cyclestr></join>
      <account>&ACCOUNT;</account>
      &RESERVATION;
      <queue>&QUEUE_PE;</queue>
      &PE_EXTRA;
      &CORES_EXTRA;
      &MERGE_RESOURCES;
      &ENV_VARS;
      <envar><name>MERGE_TYPE</name><value>analysis</value></envar>
      <envar><name>ENSDA</name><value>YES</value></envar>
      <envar><name>ENSID</name><value>#MEM#</value></envar>
      <dependency>
        <and>
@** if RUN_ATM_INIT_ENS==YES
          <taskdep task="atm_init_ens#MEM#"/>
@** endif
          <or>
            <taskdep task="atm_vi_ens#MEM#"/>
            <strneq><left>&RUN_ATM_VI_ENS;</left><right>YES</right></strneq>
          </or>
          <or>
            <taskdep task="enkf_recenter"/>
            <strneq><left>&RUN_ANALYSIS_MERGE_ENS;</left><right>YES</right></strneq>
          </or>
        </and>
      </dependency>
    </task>
  </metatask>
@** endif

  <metatask name="forecast_ens" mode="parallel">
    <var name="MEM">&ENSIDS;</var>
    <task name="forecast_ens#MEM#" maxtries="&MAX_TRIES;">
      <command>&JOBhafs;/JHAFS_FORECAST</command>
      <jobname>hafs_forecast_ens#MEM#_&SID;_<cyclestr>@Y@m@d@H</cyclestr></jobname>
      <join><cyclestr>&WORKhafs;/hafs_forecast_ens#MEM#.log</cyclestr></join>
      <account>&ACCOUNT;</account>
      &RESERVATION;
      <queue>&QUEUE_PE;</queue>
      &PE_EXTRA;
      &CORES_EXTRA;
      &FORECAST_ENS_RESOURCES;
      &ENV_VARS;
      <envar><name>ENSDA</name><value>YES</value></envar>
      <envar><name>ENSID</name><value>#MEM#</value></envar>

      <dependency>
        <and>
          <metataskdep metatask="atm_ic_ens"/>
@** if gtype==regional
          <metataskdep metatask="atm_lbc_ens"/>
@** if RUN_OCEAN==YES
          <taskdep task="ocn_prep"/>
@** endif
@** if RUN_WAVE==YES
          <taskdep task="wav_prep"/>
@** endif
@** if RUN_WAVE==YES
          <taskdep task="wav_prep"/>
@** endif
@** if RUN_GSI_VR_ENS==YES
          <or>
            <not><cycleexistdep cycle_offset="-6:00:00"/></not>
            <taskdep task="analysis_vr_ens#MEM#"/>
          </or>
@** endif
@** if RUN_ENKF==YES
          <or>
            <not><cycleexistdep cycle_offset="-6:00:00"/></not>
<!-- KKUROSAWA -->
@** if RUN_RECENTER==YES
            <taskdep task="enkf_recenter"/>
@** else
            <taskdep task="enkf_update"/>
@** endif
          </or>
@** endif
@** if RUN_ANALYSIS_MERGE_ENS==YES
          <or>
            <not><cycleexistdep cycle_offset="-6:00:00"/></not>
            <taskdep task="analysis_merge_ens#MEM#"/>
          </or>
@** endif
@** endif
        </and>
      </dependency>
    </task>
  </metatask>

<!-- KKUROSAWA -->
@** if RUN_LONG_FORECAST_ENS==YES
  <metatask name="long_forecast_ens" mode="parallel">
    <var name="MEM">&ENSIDS;</var>
    <task name="long_forecast_ens#MEM#" maxtries="&MAX_TRIES;">
      <command>&JOBhafs;/JHAFS_FORECAST_LONG_ENS</command>
      <jobname>hafs_long_forecast_ens#MEM#_&SID;_<cyclestr>@Y@m@d@H</cyclestr></jobname>
      <join><cyclestr>&WORKhafs;/hafs_long_forecast_ens#MEM#.log</cyclestr></join>
      <account>&ACCOUNT;</account>
      &RESERVATION;
      <queue>&QUEUE_PE;</queue>
      &PE_EXTRA;
      &FORECAST_ENS_RESOURCES;
      &ENV_VARS;
      <envar><name>ENSDA</name><value>YES</value></envar>
      <envar><name>ENSID</name><value>#MEM#</value></envar>

      <dependency>
        <and>
          <metataskdep metatask="atm_ic_ens"/>
@** if gtype==regional
          <metataskdep metatask="atm_lbc"/>
@** if RUN_OCEAN==YES
          <taskdep task="ocn_prep"/>
@** endif
@** if RUN_GSI_VR_ENS==YES
          <or>
            <not><cycleexistdep cycle_offset="-6:00:00"/></not>
            <taskdep task="analysis_vr_ens#MEM#"/>
          </or>
@** endif
@** if RUN_ENKF==YES
          <or>
            <not><cycleexistdep cycle_offset="-6:00:00"/></not>
@** if RUN_RECENTER==YES
            <taskdep task="enkf_recenter"/>
@** else
            <taskdep task="enkf_update"/>
@** endif
          </or>
@** endif
@** endif
        </and>
      </dependency>
    </task>
  </metatask>

  <metatask name="long_forecast_atm_post_ens" mode="parallel">
    <var name="MEM">&ENSIDS;</var>
    <task name="long_forecast_atm_post_ens#MEM#" maxtries="&MAX_TRIES;">
      <command>&JOBhafs;/JHAFS_ATM_POST_LONG_ENS</command>
      <jobname>hafs_long_forecast_atm_post_ens#MEM#_&SID;_<cyclestr>@Y@m@d@H</cyclestr></jobname>
      <join><cyclestr>&WORKhafs;/hafs_long_forecast_atm_post_ens#MEM#.log</cyclestr></join>
      <account>&ACCOUNT;</account>
      &RESERVATION;
      <queue>&QUEUE_PE;</queue>
      &PE_EXTRA;
      &ATM_POST_RESOURCES;
      &ENV_VARS;
      <envar><name>ENSDA</name><value>YES</value></envar>
      <envar><name>ENSID</name><value>#MEM#</value></envar>

      <dependency>
        <!-- Start the atm_post if the forecast is running or if it has
                                     already completed. -->
        <and>
          <taskdep task="long_forecast_ens#MEM#"/>
        </and>
      </dependency>
    </task>
  </metatask>

  <metatask name="long_forecast_product_ens" mode="parallel">
    <var name="MEM">&ENSIDS;</var>
    <task name="long_forecast_product_ens#MEM#" maxtries="&MAX_TRIES;">
      <command>&JOBhafs;/JHAFS_PRODUCT_LONG_ENS</command>
      <jobname>hafs_long_forecast_product_ens#MEM#_&SID;_<cyclestr>@Y@m@d@H</cyclestr></jobname>
      <join><cyclestr>&WORKhafs;/hafs_long_forecast_product_ens#MEM#.log</cyclestr></join>
      <account>&ACCOUNT;</account>
      &RESERVATION;
      <queue>&QUEUE_PE;</queue>
      &PE_EXTRA;
      &PRODUCT_RESOURCES;
      &ENV_VARS;
      <envar><name>ENSDA</name><value>YES</value></envar>
      <envar><name>ENSID</name><value>#MEM#</value></envar>

      <dependency>
       <!-- Start the tracker if the atm_post is running or if it has
            already completed. -->
        <and>
          <taskdep task="long_forecast_atm_post_ens#MEM#"/>
        </and>
      </dependency>
    </task>
  </metatask>
@** endif
<!-- END RUN_LONG_FORECAST_ENS -->

  <metatask name="atm_post_ens" mode="parallel">
    <var name="MEM">&ENSIDS;</var>
    <task name="atm_post_ens#MEM#" maxtries="&MAX_TRIES;">
      <command>&JOBhafs;/JHAFS_ATM_POST</command>
      <jobname>hafs_atm_post_ens#MEM#_&SID;_<cyclestr>@Y@m@d@H</cyclestr></jobname>
      <join><cyclestr>&WORKhafs;/hafs_atm_post_ens#MEM#.log</cyclestr></join>
      <account>&ACCOUNT;</account>
      &RESERVATION;
      <queue>&QUEUE_PE;</queue>
      &PE_EXTRA;
      &CORES_EXTRA;
      &ATM_POST_RESOURCES;
      &ENV_VARS;
      <envar><name>ENSDA</name><value>YES</value></envar>
      <envar><name>ENSID</name><value>#MEM#</value></envar>

      <dependency>
        <!-- Start the atm_post if the forecast is running or if it has
                                     already completed. -->
        <or>
          <taskdep task="forecast_ens#MEM#" state="RUNNING"/>
          <taskdep task="forecast_ens#MEM#"/>
        </or>
      </dependency>
    </task>
  </metatask>

  <metatask name="product_ens" mode="parallel">
    <var name="MEM">&ENSIDS;</var>
    <task name="product_ens#MEM#" maxtries="&MAX_TRIES;">
      <command>&JOBhafs;/JHAFS_PRODUCT</command>
      <jobname>hafs_product_ens#MEM#_&SID;_<cyclestr>@Y@m@d@H</cyclestr></jobname>
      <join><cyclestr>&WORKhafs;/hafs_product_ens#MEM#.log</cyclestr></join>
      <account>&ACCOUNT;</account>
      &RESERVATION;
      <queue>&QUEUE_PE;</queue>
      &CORES_EXTRA;
      &PE_EXTRA;
      &PRODUCT_RESOURCES;
      &ENV_VARS;
      <envar><name>ENSDA</name><value>YES</value></envar>
      <envar><name>ENSID</name><value>#MEM#</value></envar>

      <dependency>
       <!-- Start the tracker if the atm_post is running or if it has
            already completed. -->
        <or>
          <taskdep task="atm_post_ens#MEM#" state="RUNNING"/>
          <taskdep task="atm_post_ens#MEM#"/>
        </or>
      </dependency>
    </task>
  </metatask>

@** endif

@** if RUN_HRDGRAPHICS==YES
  <task name="hrdgraphics" maxtries="&MAX_TRIES;">
    <command>&JOBhafs;/JHAFS_HRDGRAPHICS</command>
    <jobname>hafs_hrdgraphics_&SID;_<cyclestr>@Y@m@d@H</cyclestr></jobname>
    <join><cyclestr>&WORKhafs;/hafs_hrdgraphics.log</cyclestr></join>
    <account>&ACCOUNT;</account>
    &RESERVATION;
    <queue>&QUEUE_PE;</queue>
    &CORES_EXTRA;
    &PE_EXTRA;
    &HRDGRAPHICS_RESOURCES;
    &ENV_VARS;

    <dependency>
      <!-- Start the product if the product is running or if it has
           already completed. -->
      <or>
        <taskdep task="product" state="RUNNING"/>
        <taskdep task="product"/>
      </or>
    </dependency>
  </task>
@** endif

@** if RUN_EMCGRAPHICS==YES
  <task name="emcgraphics" maxtries="&MAX_TRIES;">
    <command>&JOBhafs;/JHAFS_EMCGRAPHICS</command>
    <jobname>hafs_emcgraphics_&SID;_<cyclestr>@Y@m@d@H</cyclestr></jobname>
    <join><cyclestr>&WORKhafs;/hafs_emcgraphics.log</cyclestr></join>
    <account>&ACCOUNT;</account>
    &RESERVATION;
    <!--&RESERV_FCST;-->
    <queue>&QUEUE_PE;</queue>
    &CORES_EXTRA;
    &PE_EXTRA;
    &EMCGRAPHICS_RESOURCES;
    &ENV_VARS;
    <envar><name>COMgraph</name><value>@[CDSCRUB]/comgraph_&SUBEXPT;</value></envar>

    <dependency>
      <!-- Start the product if the product is running or if it has
           already completed. -->
      <or>
        <taskdep task="product" state="RUNNING"/>
        <taskdep task="product"/>
      </or>
    </dependency>
  </task>
@** endif

  <task name="archive_disk" maxtries="&MAX_TRIES_TRANSFER;">
    <command>&PRE; &EXhafs;/exhafs_archive.py</command>
    <jobname>hafs_archive_disk_&SID;_<cyclestr>@Y@m@d@H</cyclestr></jobname>
    <join><cyclestr>&WORKhafs;/hafs_archive_disk.log</cyclestr></join>
    <account>&ACCOUNT;</account>
    &RESERVATION;
    <queue>&QUEUE_SERVICE;</queue>
    &SERVICE_EXTRA;
    <cores>1</cores>
    &CORES_EXTRA;
    <envar><name>TOTAL_TASKS</name><value>1</value></envar>
    <walltime>06:00:00</walltime>
    &MEMORY;
    &ENV_VARS;
    <envar><name>ARCHIVE_STEP</name><value>DISK</value></envar>

    <dependency>
      <and>
        <taskdep task="forecast"/>
        <taskdep task="atm_post"/>
@** if RUN_OCEAN==YES
        <taskdep task="ocn_post"/>
@** endif
@** if RUN_WAVE==YES
        <taskdep task="wav_post"/>
@** endif
        <taskdep task="product"/>
@** if RUN_HRDGRAPHICS==YES
        <taskdep task="hrdgraphics"/>
@** endif
@** if RUN_EMCGRAPHICS==YES
        <taskdep task="emcgraphics"/>
@** endif
@** if RUN_ENSDA==YES
        <metataskdep metatask="product_ens"/>
@** endif
      </and>
    </dependency>
  </task>

  <task name="archive_tape" maxtries="&MAX_TRIES_TRANSFER;">
    <command>&PRE; &EXhafs;/exhafs_archive.py</command>
    <jobname>hafs_archive_&SID;_<cyclestr>@Y@m@d@H</cyclestr></jobname>
    <join><cyclestr>&WORKhafs;/hafs_archive.log</cyclestr></join>
    <account>&ACCOUNT;</account>
    &RESERVATION;
    <queue>&QUEUE_SERVICE;</queue>
    &SERVICE_EXTRA;
    <cores>1</cores>
    &CORES_EXTRA;
    <envar><name>TOTAL_TASKS</name><value>1</value></envar>
    <walltime>06:00:00</walltime>
    &MEMORY;
    &ENV_VARS;
    <envar><name>ARCHIVE_STEP</name><value>TAPE</value></envar>

    <dependency>
      <and>
        <taskdep task="forecast"/>
        <taskdep task="atm_post"/>
@** if RUN_OCEAN==YES
        <taskdep task="ocn_post"/>
@** endif
@** if RUN_WAVE==YES
        <taskdep task="wav_post"/>
@** endif
        <taskdep task="product"/>
@** if RUN_HRDGRAPHICS==YES
        <taskdep task="hrdgraphics"/>
@** endif
@** if RUN_EMCGRAPHICS==YES
        <taskdep task="emcgraphics"/>
@** endif
@** if RUN_ENSDA==YES
        <metataskdep metatask="product_ens"/>
@** endif
        <taskdep task="archive_disk"/>
      </and>
    </dependency>
  </task>

  <task name="archive_fv3out" maxtries="&MAX_TRIES_TRANSFER;">
    <command>&PRE; &EXhafs;/exhafs_archive_fv3out.py</command>
    <jobname>hafs_archive_fv3out_&SID;_<cyclestr>@Y@m@d@H</cyclestr></jobname>
    <join><cyclestr>&WORKhafs;/hafs_archive_fv3out.log</cyclestr></join>
    <account>&ACCOUNT;</account>
    &RESERVATION;
    <queue>&QUEUE_SERVICE;</queue>
    &SERVICE_EXTRA;
    <cores>1</cores>
    &CORES_EXTRA;
    <envar><name>TOTAL_TASKS</name><value>1</value></envar>
    <walltime>06:00:00</walltime>
    &MEMORY;
    &ENV_VARS;

    <dependency>
      <and>
        <taskdep task="forecast"/>
        <streq><left>&ARCHIVE_FV3OUT;</left><right>YES</right></streq>
        <not><taskdep task="scrub_work"/></not>
        <not><taskdep task="scrub_com"/></not>
      </and>
    </dependency>
  </task>

  <task name="scrub_work" maxtries="&MAX_TRIES;">
    <command>&PRE; &USHhafs;/hafs_scrub.py &SCRUB_WORK; WORK</command>
    <jobname>hafs_scrub_work_&SID;_<cyclestr>@Y@m@d@H</cyclestr></jobname>
    <join><cyclestr>&LOGhafs;/hafs_scrub_work_&SID;_@Y@m@d@H.log</cyclestr></join>
    <account>&ACCOUNT;</account>
    &RESERVATION;
    <queue>&QUEUE_SERIAL;</queue>
    &SERIAL_EXTRA;
    <cores>1</cores>
    &CORES_EXTRA;
    <envar><name>TOTAL_TASKS</name><value>1</value></envar>
    <walltime>00:15:00</walltime>
    &MEMORY;
    &ENV_VARS;
    <envar><name>HAFS_FORCE_ALT_TMPDIR</name><value>&LOGhafs;/</value></envar>

    <dependency>
      <and>
        <taskdep task="archive_tape"/>
        <taskdep task="archive_disk"/>
        <datadep age="&WORK_SCRUB_TIME;"><cyclestr>&COMhafs;/&STORMLABEL;.done</cyclestr></datadep>
        <or>
          <not><cycleexistdep cycle_offset="6:00:00"/></not>
          <taskdep task="forecast" state="RUNNING" cycle_offset="6:00:00"/>
          <taskdep task="forecast" cycle_offset="6:00:00"/>
          <taskdep task="scrub_work" cycle_offset="6:00:00"/>
        </or>
        <or>
          <strneq><left>&ARCHIVE_FV3OUT;</left><right>YES</right></strneq>
          <taskdep task="archive_fv3out"/>
        </or>
      </and>
    </dependency>
  </task>

  <task name="scrub_com" maxtries="&MAX_TRIES;">
    <command>&PRE; &USHhafs;/hafs_scrub.py &SCRUB_COM; COM</command>
    <jobname>hafs_scrub_com_&SID;_<cyclestr>@Y@m@d@H</cyclestr></jobname>
    <join><cyclestr>&LOGhafs;/hafs_scrub_com_&SID;_@Y@m@d@H.log</cyclestr></join>
    <account>&ACCOUNT;</account>
    &RESERVATION;
    <queue>&QUEUE_SERIAL;</queue>
    &SERIAL_EXTRA;
    <cores>1</cores>
    &CORES_EXTRA;
    <envar><name>TOTAL_TASKS</name><value>1</value></envar>
    <walltime>00:15:00</walltime>
    &MEMORY;
    &ENV_VARS;
    <envar><name>HAFS_FORCE_ALT_TMPDIR</name><value>&LOGhafs;/</value></envar>

    <dependency>
      <!-- Next cycle has finished its initialization OR this cycle is the last cycle,
           AND this cycle's archive and output jobs are complete. -->
      <and>
        <or>
          <not><cycleexistdep cycle_offset="6:00:00"/></not>
          <and>
            <taskdep task="archive_tape" cycle_offset="6:00:00"/>
            <taskdep task="archive_disk" cycle_offset="6:00:00"/>
            <datadep age="&COM_SCRUB_TIME;"><cyclestr offset="6:00:00">&COMhafs;/&STORMLABEL;.done</cyclestr></datadep>
          </and>
          <taskdep task="scrub_com" cycle_offset="6:00:00"/>
        </or>
        <taskdep task="archive_tape"/>
        <taskdep task="archive_disk"/>
        <or>
          <strneq><left>&ARCHIVE_FV3OUT;</left><right>YES</right></strneq>
          <taskdep task="archive_fv3out"/>
        </or>
        <taskdep task="scrub_work"/>
        <datadep age="&COM_SCRUB_TIME;"><cyclestr>&COMhafs;/&STORMLABEL;.done</cyclestr></datadep>
      </and>
    </dependency>
  </task>

  <task name="donefile" maxtries="&MAX_TRIES;">
    <command>&PRE; &USHhafs;/hafs_donefile.py <cyclestr>&COMhafs;/&STORMLABEL;.done</cyclestr></command>
    <jobname><cyclestr>hafs_donefile_&SID;_@Y@m@d@H</cyclestr></jobname>
    <join><cyclestr>&LOGhafs;/hafs_donefile_&SID;_@Y@m@d@H.log</cyclestr></join>
    <account>&ACCOUNT;</account>
    &RESERVATION;
    <queue>&QUEUE_SERIAL;</queue>
    &SERIAL_EXTRA;
    <cores>1</cores>
    &CORES_EXTRA;
    <envar><name>TOTAL_TASKS</name><value>1</value></envar>
    <walltime>00:15:00</walltime>
    &MEMORY;
    &ENV_VARS;
    <envar><name>HAFS_FORCE_ALT_TMPDIR</name><value>&LOGhafs;/</value></envar>

    <dependency>
      <or>
        <and>
          <taskdep task="atm_post"/>
          <taskdep task="product"/>
        </and>

        <!-- Allow a scrubbed cycle to complete.  This is needed to
             handle cases where someone changes the configuration
             mid-stream, leaving some cycles scrubbed that have not run
             jobs that are newly needed. -->

        <and>
          <taskdep task="scrub_work"/>
          <taskdep task="scrub_com"/>
        </and>
      </or>
    </dependency>
  </task>

  <!-- Final task.  This task exists mainly to set the "final" state
  for the cycle (final="true"), and it also sents a "cycle completed"
  message to the jlogfile.  It is here, instead of in an entity, so
  that you can edit the <dependency> section to match your
  configuration.

  NOTE: Most of the cycle-wide completion dependencies lie in the
  donefile job dependency. -->
  <task name="completion" maxtries="&MAX_TRIES;" final="true">
    <command>&PRE; &USHhafs;/hafs_completion.py &SID; <cyclestr>@Y@m@d@H</cyclestr></command>
    <jobname><cyclestr>hafs_completion_&SID;_@Y@m@d@H</cyclestr></jobname>
    <join><cyclestr>&LOGhafs;/hafs_completion_&SID;_@Y@m@d@H.log</cyclestr></join>
    <account>&ACCOUNT;</account>
    &RESERVATION;
    <queue>&QUEUE_SERIAL;</queue>
    &SERIAL_EXTRA;
    <cores>1</cores>
    &CORES_EXTRA;
    <envar><name>TOTAL_TASKS</name><value>1</value></envar>
    <walltime>00:15:00</walltime>
    &MEMORY;
    &ENV_VARS;
    <envar><name>HAFS_FORCE_ALT_TMPDIR</name><value>&LOGhafs;/</value></envar>

    <dependency>
      <or>
        <and>
          <taskdep task="donefile"/>
          <taskdep task="archive_disk"/>
          <taskdep task="archive_tape"/>
          <taskdep task="scrub_work"/>
          <taskdep task="scrub_com"/>
        </and>

        <!-- Allow a scrubbed cycle to complete.  This is needed to
        handle cases where someone changes the configuration
        mid-stream, leaving some cycles scrubbed that have not run
        jobs that are newly needed. -->

        <and>
          <taskdep task="scrub_work"/>
          <taskdep task="scrub_com"/>
        </and>
      </or>
    </dependency>
  </task>

</workflow><|MERGE_RESOLUTION|>--- conflicted
+++ resolved
@@ -1380,13 +1380,10 @@
     &RESERVATION;
     <queue>&QUEUE_PE;</queue>
     &PE_EXTRA;
-<<<<<<< HEAD
+    &CORES_EXTRA;
 @** if RUN_MIX_ENS_DA==YES
     &ENKF_MIX_ENKF_RESOURCES;
 @** else
-=======
-    &CORES_EXTRA;
->>>>>>> 6af8a94c
     &ENKF_ENKF_RESOURCES;
 @** endif
     &ENV_VARS;
