#
# ***** configuration of hafs build *****

 Building libraries (libs) ............................. no
 Building forecast (forecast) .......................... yes
 Building post (post) .................................. yes
 Building vortextracker (vortextracker) ................ yes
 Building utils (utils) ................................ yes
 Building tools (tools) ................................ yes
 Building gsi (gsi) .................................... yes
 Building hycom_utils (hycom_utils) .................... yes
<<<<<<< HEAD
 Building ww3_utils (ww3_utils) ........................ yes
=======
>>>>>>> b8e4c0b9
 
# -- END --
<|MERGE_RESOLUTION|>--- conflicted
+++ resolved
@@ -9,9 +9,6 @@
  Building tools (tools) ................................ yes
  Building gsi (gsi) .................................... yes
  Building hycom_utils (hycom_utils) .................... yes
-<<<<<<< HEAD
  Building ww3_utils (ww3_utils) ........................ yes
-=======
->>>>>>> b8e4c0b9
  
 # -- END --
