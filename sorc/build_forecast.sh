--- conflicted
+++ resolved
@@ -24,12 +24,8 @@
 cd hafs_forecast.fd/
 FV3=$( pwd -P )/FV3
 cd tests/
-<<<<<<< HEAD
-./compile.sh "$FV3" "$target" "32BIT=Y HYCOM=Y" 32bit YES NO
-=======
-./compile.sh "$FV3" "$target" "CCPP=Y STATIC=Y SUITES=HAFS_v0_gfdlmp_nocp,HAFS_v0_gfdlmp 32BIT=Y" 32bit YES NO
-#./compile.sh "$FV3" "$target" "CCPP=Y REPRO=Y 32BIT=Y" 32bit YES NO
-#./compile.sh "$FV3" "$target" "CCPP=Y 32BIT=Y" 32bit YES NO
->>>>>>> 80e7889d
+./compile.sh "$FV3" "$target" "CCPP=Y STATIC=Y SUITES=HAFS_v0_gfdlmp_nocp,HAFS_v0_gfdlmp 32BIT=Y HYCOM=Y" 32bit YES NO
+#./compile.sh "$FV3" "$target" "CCPP=Y REPRO=Y 32BIT=Y HYCOM=Y" 32bit YES NO
+#./compile.sh "$FV3" "$target" "CCPP=Y 32BIT=Y HYCOM=Y" 32bit YES NO
 #cp -p fv3_32bit.exe ../NEMS/exe/
 #cp -p fv3_32bit.exe ../../../exec/hafs_forecast.exe