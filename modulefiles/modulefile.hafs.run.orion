--- conflicted
+++ resolved
@@ -44,13 +44,7 @@
 #module load hdf5/1.10.6
 #module load netcdf/4.7.4
 
-<<<<<<< HEAD
 module load wgrib/2.0.8
 setenv WGRIB2 /apps/wgrib-2.0.8/wgrib2/wgrib2
-module load rocoto/1.3.2
+module load rocoto/1.3.3
 module load intelpython3/2020
-=======
-module load rocoto/1.3.3
-
-module load intelpython3/2020
->>>>>>> 8a7c1723
